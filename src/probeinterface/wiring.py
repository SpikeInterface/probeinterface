"""
Automatically set the `Probe.device_channel_indices` field.
"""

from __future__ import annotations
import numpy as np


# This code will not be formatted by Black
# fmt: off
pathways = {
    # this is the neuronexus H32 with omnetics connected to the intantec RHD headstage
    'H32>RHD2132': [
        16, 17, 18, 20, 21, 22, 31, 30, 29, 27, 26, 25, 24, 28, 23, 19,
        12, 8, 3, 7, 6, 5, 4, 2, 1, 0, 9, 10, 11, 13, 14, 15],

    'ASSY-156>RHD2164': [
        47, 46, 45, 44, 43, 42, 41, 40, 39, 38, 37, 36, 35, 34, 33, 32,
        31, 30, 29, 28, 27, 26, 25, 24, 23, 22, 21, 20, 19, 18, 17, 16,
        15, 14, 13, 12, 11, 10, 9, 8, 7, 6, 5, 4, 3, 2, 1, 0,
        63, 62, 61, 60, 59, 58, 57, 56, 55, 54, 53, 52, 51, 50, 49, 48],

    # Mapping the ASSY-116>RHD2132
    'ASSY-116>RHD2132': [
        24, 23, 25, 22, 26, 21, 27, 20, 28, 19, 29, 18, 30, 17, 31, 16,  0,
        15,  1, 14,  2, 13,  3, 12,  4, 11,  5, 10,  6,  9,  7,  8],

    # nicely given by Aaron Wong;
    # verified by Zach McKenzie & Chris Halcrow
    'ASSY-77>Adpt.A64-Om32_2x-sm-NN>RHD2164': [
        62, 63, 60, 61, 59, 58, 57, 56, 55, 54, 53, 52, 51, 50, 49, 48,
        32, 33, 34, 35, 37, 36, 39, 41, 43, 45, 47, 38, 42, 44, 46, 40,
        22, 16, 18, 20, 24, 17, 19, 21, 23, 25, 26, 27, 29, 28, 31, 30,
        14, 15, 12, 13, 10, 11, 8, 9, 6, 7, 4, 5, 3, 2, 1, 0],

    # done by Samuel Garcia, Alessio Buccino, Jessie Goins for Pierre-Pascal Lenck-Santini
    # verified by Zach McKenzie & Chris Halcrow
    'ASSY-77>Adpt.A64-Om32_2x-sm-NN>two_RHD2132': [
        47, 32, 46, 33, 34, 45, 35, 44, 36, 43, 37, 42, 38, 41, 39, 40,
        16, 31, 17, 30, 29, 18, 28, 27, 26, 25, 24, 19, 21, 22, 23, 20,
        11, 8, 9, 10, 12, 7, 6, 5, 4, 3, 13, 2, 1, 14, 0, 15,
        55, 56, 54, 57, 53, 58, 52, 59, 51, 60, 50, 61, 62, 49, 63, 48],

<<<<<<< HEAD
    # first SPI cable goes to RHD chip on adaptor's samtec connector's side
    'ASSY-77>Adpt.A64-Om32_2x-sm-cambridgeneurotech>two_RHD2132': [
        16, 31, 17, 30, 18, 29, 19, 28, 20, 27, 21, 26, 22, 25, 23, 24,
        47, 32, 46, 33, 45, 34, 44, 43, 42, 41, 40, 35, 37, 38, 39, 36,
        59, 56, 57, 58, 60, 55, 54, 53, 52, 51, 61, 50, 62, 49, 63, 48,
        7, 8, 6, 9, 5, 10, 4, 11, 3, 12, 2, 13, 1, 14, 0, 15],
=======
    # Done by Zach McKenzie & Chris Halcrow
    # verified by Samuel Garcia and Aaron Wong (#307)
    'ASSY-77>Adpt.A64-Om32_2x-sm-cambridgeneurotech>RHD2164': [
        32, 33, 34, 35, 36, 37, 38, 39, 40, 41, 42, 43, 44, 45, 46,
        47, 62, 63, 60, 61, 58, 59, 56, 54, 52, 50, 48, 57, 53, 51,
        49, 55, 9, 15, 13, 11, 7, 14, 12, 10, 8, 6, 5, 4, 3, 2, 1,
        0, 17, 16, 19, 18, 21, 20, 23, 22, 25, 24, 27, 26, 29, 28,
        31, 30
    ],
>>>>>>> 32b9c854

    # from PDF documention of mini-amp-64 page 5
    'cambridgeneurotech_mini-amp-64': [
        # connector J2 TOP
        41, 39, 38, 37, 35, 34, 33, 32, 29, 30, 28, 26, 25, 24, 22, 20,
        46, 45, 44, 43, 42, 40, 36, 31, 27, 23, 21, 18, 19, 17, 16, 14,
        # connector J1 BOTTOM
        55, 53, 54, 52, 51, 50, 49, 48, 47, 15, 13, 12, 11, 9, 10, 8,
        63, 62, 61, 60, 59, 58, 57, 56, 7, 6, 5, 4, 3, 2, 1, 0
    ]
}
# fmt: on


def get_available_pathways() -> list:
    """Return available pathways

    Returns
    -------
    pathway : list
        The list of available pathways
    """
    return list(pathways.keys())


def wire_probe(probe: "Probe", pathway: str, channel_offset: int = 0):
    """Inplace wiring for a Probe using a pathway

    Parameters
    ----------
    probe : Probe
        The probe to wire
    pathway : str
        The pathway to use
    channel_offset : int, default: 0
        An optional offset to add to the device_channel_indices
    """
    assert pathway in pathways, (
        f"{pathway} is not a currently supported pathway " f"run `get_available_pathways to see options"
    )
    chan_indices = np.array(pathways[pathway], dtype="int64") + channel_offset
    assert (
        chan_indices.size == probe.get_contact_count()
    ), f"chan_indices {chan_indices.size} != contact count {probe.get_contact_count()}"
    probe.set_device_channel_indices(chan_indices)


if __name__ == "__main__":
    for pathway, chan_indices in pathways.items():
        chan_indices = np.array(chan_indices)
        print(pathway, chan_indices.size)
        assert np.unique(chan_indices).size == chan_indices.size<|MERGE_RESOLUTION|>--- conflicted
+++ resolved
@@ -20,7 +20,7 @@
         15, 14, 13, 12, 11, 10, 9, 8, 7, 6, 5, 4, 3, 2, 1, 0,
         63, 62, 61, 60, 59, 58, 57, 56, 55, 54, 53, 52, 51, 50, 49, 48],
 
-    # Mapping the ASSY-116>RHD2132
+    # mapping the ASSY-116>RHD2132
     'ASSY-116>RHD2132': [
         24, 23, 25, 22, 26, 21, 27, 20, 28, 19, 29, 18, 30, 17, 31, 16,  0,
         15,  1, 14,  2, 13,  3, 12,  4, 11,  5, 10,  6,  9,  7,  8],
@@ -40,16 +40,17 @@
         16, 31, 17, 30, 29, 18, 28, 27, 26, 25, 24, 19, 21, 22, 23, 20,
         11, 8, 9, 10, 12, 7, 6, 5, 4, 3, 13, 2, 1, 14, 0, 15,
         55, 56, 54, 57, 53, 58, 52, 59, 51, 60, 50, 61, 62, 49, 63, 48],
-
-<<<<<<< HEAD
-    # first SPI cable goes to RHD chip on adaptor's samtec connector's side
+    
+    # done by Bao Le, verified by Chris Halcrow
+    # note: first SPI cable goes to RHD chip on adaptor's samtec connector's side
     'ASSY-77>Adpt.A64-Om32_2x-sm-cambridgeneurotech>two_RHD2132': [
         16, 31, 17, 30, 18, 29, 19, 28, 20, 27, 21, 26, 22, 25, 23, 24,
         47, 32, 46, 33, 45, 34, 44, 43, 42, 41, 40, 35, 37, 38, 39, 36,
         59, 56, 57, 58, 60, 55, 54, 53, 52, 51, 61, 50, 62, 49, 63, 48,
-        7, 8, 6, 9, 5, 10, 4, 11, 3, 12, 2, 13, 1, 14, 0, 15],
-=======
-    # Done by Zach McKenzie & Chris Halcrow
+        7, 8, 6, 9, 5, 10, 4, 11, 3, 12, 2, 13, 1, 14, 0, 15
+    ],
+
+    # done by Zach McKenzie & Chris Halcrow
     # verified by Samuel Garcia and Aaron Wong (#307)
     'ASSY-77>Adpt.A64-Om32_2x-sm-cambridgeneurotech>RHD2164': [
         32, 33, 34, 35, 36, 37, 38, 39, 40, 41, 42, 43, 44, 45, 46,
@@ -58,7 +59,6 @@
         0, 17, 16, 19, 18, 21, 20, 23, 22, 25, 24, 27, 26, 29, 28,
         31, 30
     ],
->>>>>>> 32b9c854
 
     # from PDF documention of mini-amp-64 page 5
     'cambridgeneurotech_mini-amp-64': [
