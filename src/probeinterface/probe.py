from __future__ import annotations
import numpy as np
from typing import Optional
from pathlib import Path
import json

from .shank import Shank

_possible_contact_shapes = ["circle", "square", "rect"]


class Probe:
    """
    Class to handle the geometry of one probe.

    This class mainly handles contact positions, in 2D or 3D.
    Optionally, it can also handle the shape of the
    contacts and the shape of the probe.

    """

    def __init__(
        self,
        ndim: int = 2,
        si_units: str = "um",
        name: Optional[str] = None,
        serial_number: Optional[str] = None,
        model_name: Optional[str] = None,
        manufacturer: Optional[str] = None,
    ):
        """
        Some attributes are protected and have to be set with setters:
          * set_contacts(...)
          * set_shank_ids(...)

        Parameters
        ----------
        ndim: 2 or 3, default: 2
            Handles 2D or 3D probe
        si_units: "um" | "mm" | "m", default: "um"
            The si units to use for the probe
        name: str | None, default: None
            The name of the probe
        serial_number: str | None, default: None
            The serial number of the probe
        model_name: str | None, default: None
            The model of the probe
        manufacturer: str | None, default: None
            The manufacturer of the probe

        Returns
        -------
        Probe: instance of Probe
        """

        assert ndim in (2, 3), "ndim can only be 2 or 3"
        self.ndim = int(ndim)
        self.si_units = str(si_units)

        # contact position and shape : handle with arrays

        self._contact_positions = None
        self._contact_plane_axes = None
        self._contact_shapes = None
        self._contact_shape_params = None

        # vertices for the shape of the probe
        self.probe_planar_contour = None

        # This handles the shank id per contact
        self._shank_ids = None

        # This handles the wiring to device : channel index on device side.
        # this is due to complex routing
        #  This must be unique at Probe AND ProbeGroup level
        self.device_channel_indices = None

        # Handle ids with str so it can be displayed like names
        #  This must be unique at Probe AND ProbeGroup level
        self._contact_ids = None

        # annotation:  a dict that contains all meta information about
        # the probe (name, manufacturor, date of production, ...)
        self.annotations = dict()

        # set key properties
        self.name = name
        self.serial_number = serial_number
        self.model_name = model_name
        self.manufacturer = manufacturer

        # same idea but handle in vector way for contacts
        self.contact_annotations = dict()

        # the Probe can belong to a ProbeGroup
        self._probe_group = None

    @property
    def contact_positions(self):
        """The position of the center for each contact"""
        return self._contact_positions

    @property
    def contact_plane_axes(self):
        return self._contact_plane_axes

    @property
    def contact_shapes(self):
        return self._contact_shapes

    @property
    def contact_shape_params(self):
        return self._contact_shape_params

    @property
    def contact_ids(self):
        return self._contact_ids

    @property
    def shank_ids(self):
        return self._shank_ids

    @property
    def name(self):
        return self.annotations.get("name", "")

    @name.setter
    def name(self, value):
        if value not in [None, ""]:
            self.annotate(name=value)

    @property
    def serial_number(self):
        return self.annotations.get("serial_number", "")

    @serial_number.setter
    def serial_number(self, value):
        if value not in [None, ""]:
            self.annotate(serial_number=value)

    @property
    def model_name(self):
        return self.annotations.get("model_name", "")

    @model_name.setter
    def model_name(self, value):
<<<<<<< HEAD
        if value is not None:  # Alessio, why propagate to annotations and not just set the attribute?
=======
        if value not in [None, ""]:
>>>>>>> a04d3296
            self.annotate(model_name=value)

    @property
    def manufacturer(self):
        return self.annotations.get("manufacturer", "")

    @manufacturer.setter
    def manufacturer(self, value):
        if value not in [None, ""]:
            self.annotate(manufacturer=value)

    def get_title(self) -> str:
        if self.contact_positions is None:
            txt = "Undefined probe"
        else:
            n = self.get_contact_count()
            name = self.name
            serial_number = self.serial_number
            model_name = self.model_name
            manufacturer = self.manufacturer
            txt = ""
            if len(name) > 0:
                txt += f"{name}"
            else:
                txt += f"Probe"
            if len(manufacturer) > 0:
                txt += f" - {manufacturer}"
            if len(model_name) > 0:
                txt += f" - {model_name}"
            if len(serial_number) > 0:
                txt += f" - {serial_number}"
            txt += f" - {n}ch"
            if self.shank_ids is not None:
                num_shank = self.get_shank_count()
                txt += f" - {num_shank}shanks"
        return txt

    def __repr__(self):
        return self.get_title()

    def annotate(self, **kwargs):
        """Annotates the probe object.

        Parameter
        ---------
        **kwargs : list of keyword arguments to add to the annotations
        """
        self.annotations.update(kwargs)
        self.check_annotations()

    def annotate_contacts(self, **kwargs):
        n = self.get_contact_count()
        for k, values in kwargs.items():
            assert len(values) == n, (
                f"annotate_contacts requires a list or array as values with length {n}, "
                f"you entered a value of type: {type(values)} and length of {len(values)}"
            )
            values = np.asarray(values)
            self.contact_annotations[k] = values

    def check_annotations(self):
        d = self.annotations
        if "first_index" in d:
            assert d["first_index"] in (0, 1), f"The 'first_index' must be 0 or 1, it is currently {d['first_index']}"

    def get_contact_count(self) -> int:
        """
        Return the number of contacts on the probe.
        """
        assert self.contact_positions is not None
        return len(self.contact_positions)

    def get_shank_count(self) -> int:
        """
        Return the number of shanks for this probe.
        """
        assert self.shank_ids is not None
        n = len(np.unique(self.shank_ids))
        return n

    def set_contacts(
        self, positions, shapes="circle", shape_params={"radius": 10}, plane_axes=None, contact_ids=None, shank_ids=None
    ):
        """Sets contacts to a Probe.

        This sets four attributes of the probe:
            contact_positions,
            contact_shapes,
            contact_shape_params,
            _contact_plane_axes

        Parameters
        ----------
        positions : array (num_contacts, ndim)
            Positions of contacts (2D or 3D depending on probe 'ndim').
        shapes : "circle" | "square" | "rect" | array, default: "circle"
            Shape of each contact ('circle'/'square'/'rect').
        shape_params : dict or list of dict, default: {"radius": 10}
            Contains kwargs for shapes:
            * "radius" for circle
            * "width" for square,
            * "width/height" for rect
        plane_axes : np.array (num_contacts, 2, ndim) | None, default: None
            Defines the two axes of the contact plane for each electrode.
            The third dimension corresponds to the probe `ndim` (2d or 3d).
        contact_ids: array[str] | None, default: None
            Defines the contact ids for the contacts. If None, contact ids are not assigned.
        shank_ids : array[str] | None, default: None
            Defines the shank ids for the contacts. If None, then
            these are assigned to a unique Shank.
        """
        positions = np.array(positions)
        if positions.shape[1] != self.ndim:
            raise ValueError(f"positions.shape[1]: {positions.shape[1]} and ndim: {self.ndim} do not match!")

        self._contact_positions = positions
        n = positions.shape[0]

        # This defines the contact plane (2D or 3D) along which the contacts lie.
        # For 2D we make auto
        if plane_axes is None:
            if self.ndim == 3:
                raise ValueError("For ndim==3, you need to give a 'plane_axes'")
            else:
                plane_axes = np.zeros((n, 2, self.ndim))
                plane_axes[:, 0, 0] = 1
                plane_axes[:, 1, 1] = 1
        plane_axes = np.array(plane_axes)
        self._contact_plane_axes = plane_axes

        if contact_ids is not None:
            self.set_contact_ids(contact_ids)

        if shank_ids is None:
            self._shank_ids = np.zeros(n, dtype=str)
        else:
            self._shank_ids = np.asarray(shank_ids).astype(str)
            if self.shank_ids.size != n:
                raise ValueError(f"shank_ids have wrong size: {self.shanks.ids.size} != {n}")

        # shape
        if isinstance(shapes, str):
            shapes = [shapes] * n
        shapes = np.array(shapes)
        if not np.all(np.isin(shapes, _possible_contact_shapes)):
            raise ValueError(f"contacts shape must be in {_possible_contact_shapes}")
        if shapes.shape[0] != n:
            raise ValueError(f"contacts shape {shapes.shape[0]} must have same length as positions {n}")
        self._contact_shapes = np.array(shapes)

        # shape params
        if isinstance(shape_params, dict):
            shape_params = [shape_params] * n
        self._contact_shape_params = np.array(shape_params)

    def set_planar_contour(self, contour_polygon: list):
        """Set the planar contour (the shape) of the probe.

        Parameters
        ----------
        contour_polygon : list
            List of contour points (2D or 3D depending on ndim)
        """
        contour_polygon = np.asarray(contour_polygon)
        if contour_polygon.shape[1] != self.ndim:
            raise ValueError(f"contour_polygon.shape[1] {contour_polygon.shape[1]} and ndim {self.ndim} do not match!")
        self.probe_planar_contour = contour_polygon

    def create_auto_shape(self, probe_type: "tip" | "rect" = "tip", margin: float = 20.0):
        """Create planar contour automatically based on probe contact positions.

        Parameters
        ----------
        probe_type : "tip" | "rect", default: "tip"
            The probe type ('tip' or 'rect')
        margin : float, default: 20.0
            The margin to add to the contact positions

        """
        if self.ndim != 2:
            raise ValueError(f"Auto shape is supported only for 2d, you have ndim {self.ndim}")

        if self._shank_ids is None:
            shank_ids = np.zeros((self.get_contact_count()), dtype="int64")
        else:
            shank_ids = self._shank_ids

        polygon = []

        for i, shank_id in enumerate(np.unique(shank_ids)):
            mask = shank_ids == shank_id

            x0 = np.min(self.contact_positions[mask, 0])
            x1 = np.max(self.contact_positions[mask, 0])
            x0 -= margin
            x1 += margin

            y0 = np.min(self.contact_positions[:, 1])
            y1 = np.max(self.contact_positions[:, 1])
            y0 -= margin
            y1 += margin

            if probe_type == "rect":
                polygon += [
                    (x0, y1),
                    (x0, y0),
                    (x1, y0),
                    (x1, y1),
                ]
            elif probe_type == "tip":
                tip = ((x0 + x1) * 0.5, y0 - margin * 4)
                polygon += [
                    (x0, y1),
                    (x0, y0),
                    tip,
                    (x1, y0),
                    (x1, y1),
                ]
            else:
                raise ValueError(f"'probe_type' can only be 'rect' or 'tip, you have entered {probe_type}")

        self.set_planar_contour(polygon)

    def set_device_channel_indices(self, channel_indices: np.array | list):
        """
        Manually set the device channel indices.

        If some channels are not connected or not recorded then channel should be set to "-1"

        Parameters
        ----------
        channel_indices : array[int] | list[int]
            The device channel indices to set
        """
        channel_indices = np.asarray(channel_indices, dtype=int)
        if channel_indices.size != self.get_contact_count():
            ValueError(
                f"channel_indices {channel_indices.size} do not have "
                f"the same size as contacts {self.get_contact_count()}"
            )
        self.device_channel_indices = channel_indices
        if self._probe_group is not None:
            self._probe_group.check_global_device_wiring_and_ids()

    def wiring_to_device(self, pathway: str, channel_offset: int = 0):
        """
        Automatically set device_channel_indices based on a pathway.

        See probeinterface.get_available_pathways()

        Parameters
        ----------
        pathway : str
           The pathway. E.g. 'H32>RHD'
        channel_offset: int, default: 0
            An optional offset to add to the device_channel_indices
        """
        from .wiring import wire_probe

        wire_probe(self, pathway, channel_offset=channel_offset)

    def set_contact_ids(self, contact_ids: np.array | list):
        """
        Set contact ids. Channel ids are converted to strings.
        Contact ids must be **unique** for the **Probe**
        and also for the **ProbeGroup**

        Parameters
        ----------
        contact_ids : list or array
            Array with contact ids. If contact_ids are int or float they are converted to str

        """
        contact_ids = np.asarray(contact_ids)
        if np.all([c == "" for c in contact_ids]):
            self._contact_ids = None
            return

        assert np.unique(contact_ids).size == contact_ids.size, "Contact ids have to be unique within a Probe"

        if contact_ids.size != self.get_contact_count():
            ValueError(
                f"contact_ids {contact_ids.size} do not have the same size "
                f"as number of contacts {self.get_contact_count()}"
            )

        if contact_ids.dtype.kind != "U":
            contact_ids = contact_ids.astype("U")

        self._contact_ids = contact_ids
        if self._probe_group is not None:
            self._probe_group.check_global_device_wiring_and_ids()

    def set_shank_ids(self, shank_ids: np.array | list):
        """
        Set shank ids.

        Parameters
        ----------
        shank_ids : list or array
            Array with shank ids, if int or float converted to strings
        """
        shank_ids = np.asarray(shank_ids).astype(str)
        if shank_ids.size != self.get_contact_count():
            raise ValueError(
                f"shank_ids have wrong size. Has to match number " f"of contacts: {self.get_contact_count()}"
            )
        self._shank_ids = shank_ids

    def get_shanks(self):
        """
        Return the list of Shank objects for this Probe
        """
        assert self.shank_ids is not None, "Can only get shanks if `shank_ids` exist"
        shanks = []
        for shank_id in np.unique(self.shank_ids):
            shank = Shank(probe=self, shank_id=shank_id)
            shanks.append(shank)
        return shanks

    def __eq__(self, other):
        if not isinstance(other, Probe):
            return False

        if not (
            self.ndim == other.ndim
            and self.si_units == other.si_units
            and self.name == other.name
            and self.serial_number == other.serial_number
            and self.model_name == other.model_name
            and self.manufacturer == other.manufacturer
            and np.array_equal(self._contact_positions, other._contact_positions)
            and np.array_equal(self._contact_plane_axes, other._contact_plane_axes)
            and np.array_equal(self._contact_shapes, other._contact_shapes)
            and np.array_equal(self._contact_shape_params, other._contact_shape_params)
            and np.array_equal(self.probe_planar_contour, other.probe_planar_contour)
            and np.array_equal(self._shank_ids, other._shank_ids)
            and np.array_equal(self.device_channel_indices, other.device_channel_indices)
            and np.array_equal(self._contact_ids, other._contact_ids)
            and self.annotations == other.annotations
        ):
            return False

        # Compare contact_annotations dictionaries
        if self.contact_annotations.keys() != other.contact_annotations.keys():
            return False
        for key in self.contact_annotations:
            if not np.array_equal(self.contact_annotations[key], other.contact_annotations[key]):
                return False

        return True

    def copy(self):
        """
        Copy to another Probe instance.

        Note: device_channel_indices are not copied
        and contact_ids are not copied
        """
        other = Probe()
        other.set_contacts(
            positions=self.contact_positions.copy(),
            plane_axes=self.contact_plane_axes.copy(),
            shapes=self.contact_shapes.copy(),
            shape_params=self.contact_shape_params.copy(),
        )
        if self.probe_planar_contour is not None:
            other.set_planar_contour(self.probe_planar_contour.copy())
        # channel_indices are not copied
        return other

    def to_3d(self, axes: "xy" | "yz" | "xz" = "xz"):
        """
        Transform 2d probe to 3d probe.

        Note: device_channel_indices are not copied.

        Parameters
        ----------
        axes : "xy" | "yz" | "xz", default: "xz"
            The axes that define the plane on which the 2D probe is defined. 'xy', 'yz' ', xz'
        """
        assert self.ndim == 2, "to convert to_3d you should start with a 2d probe"

        probe3d = Probe(ndim=3, si_units=self.si_units)

        # contacts
        positions = _2d_to_3d(self.contact_positions, axes)
        plane0 = _2d_to_3d(self.contact_plane_axes[:, 0, :], axes)
        plane1 = _2d_to_3d(self.contact_plane_axes[:, 1, :], axes)
        plane_axes = np.concatenate([plane0[:, np.newaxis, :], plane1[:, np.newaxis, :]], axis=1)
        probe3d.set_contacts(
            positions=positions,
            plane_axes=plane_axes,
            shapes=self.contact_shapes.copy(),
            shape_params=self.contact_shape_params.copy(),
        )

        # shape
        if self.probe_planar_contour is not None:
            vertices3d = _2d_to_3d(self.probe_planar_contour, axes)
            probe3d.set_planar_contour(vertices3d)

        if self.device_channel_indices is not None:
            probe3d.device_channel_indices = self.device_channel_indices

        return probe3d

    def to_2d(self, axes: "xy" | "yz" | "xz" = "xy"):
        """
        Transform 3d probe to 2d probe.

        Note: device_channel_indices are not copied.

        Parameters
        ----------
        plane : "xy" | "yz" | "xz", default: "xy"
            The plane on which the 2D probe is defined.
        """
        assert self.ndim == 3, "To use to_2d you should start with a 3d probe"

        probe2d = Probe(ndim=2, si_units=self.si_units)

        # contacts
        positions = _3d_to_2d(self.contact_positions, axes)
        probe2d.set_contacts(
            positions=positions, shapes=self.contact_shapes.copy(), shape_params=self.contact_shape_params.copy()
        )

        # shape
        if self.probe_planar_contour is not None:
            vertices3d = _3d_to_2d(self.probe_planar_contour, axes)
            probe2d.set_planar_contour(vertices3d)

        if self.device_channel_indices is not None:
            probe2d.device_channel_indices = self.device_channel_indices

        return probe2d

    def get_contact_vertices(self) -> list:
        """
        Return a list of contact vertices.
        """

        vertices = []
        for i in range(self.get_contact_count()):
            shape = self.contact_shapes[i]
            shape_param = self.contact_shape_params[i]
            plane_axe = self.contact_plane_axes[i]
            pos = self.contact_positions[i]
            if shape == "circle":
                r = shape_param["radius"]
                theta = np.linspace(0, 2 * np.pi, 360)
                theta = np.tile(theta[:, np.newaxis], [1, self.ndim])
                one_vertice = pos + r * np.cos(theta) * plane_axe[0] + r * np.sin(theta) * plane_axe[1]
            elif shape == "square":
                w = shape_param["width"]
                one_vertice = [
                    pos - w / 2 * plane_axe[0] - w / 2 * plane_axe[1],
                    pos - w / 2 * plane_axe[0] + w / 2 * plane_axe[1],
                    pos + w / 2 * plane_axe[0] + w / 2 * plane_axe[1],
                    pos + w / 2 * plane_axe[0] - w / 2 * plane_axe[1],
                ]
                one_vertice = np.array(one_vertice)
            elif shape == "rect":
                w = shape_param["width"]
                h = shape_param["height"]
                one_vertice = [
                    pos - w / 2 * plane_axe[0] - h / 2 * plane_axe[1],
                    pos - w / 2 * plane_axe[0] + h / 2 * plane_axe[1],
                    pos + w / 2 * plane_axe[0] + h / 2 * plane_axe[1],
                    pos + w / 2 * plane_axe[0] - h / 2 * plane_axe[1],
                ]
                one_vertice = np.array(one_vertice)
            else:
                raise ValueError(f"'shape' of {shape} is not supported")
            vertices.append(one_vertice)
        return vertices

    def move(self, translation_vector: np.array | list):
        """
        Translate the probe in one direction.

        Parameters
        ----------
        translation_vector : list or array
            The translation vector in shape 2D or 3D
        """

        translation_vector = np.asarray(translation_vector)
        assert translation_vector.shape[0] == self.ndim

        self._contact_positions += translation_vector

        if self.probe_planar_contour is not None:
            self.probe_planar_contour += translation_vector

    def rotate(self, theta: float, center: list | np.ndarray | None = None, axis: "xy" | "yz" | "xz" | None = None):
        """
        Rotate the probe around a specified axis.

        Parameters
        ----------
        theta : float
            In degrees, anticlockwise/counterclockwise
        center : array | list |  None, default: None
            Center of rotation. If None, the center of probe is used
        axis : "xy" | "yz" | "xz" | None, default: None
            Axis of rotation.
            It must be None for 2D probes
            It must be given for 3D probes

        """

        if center is None:
            center = np.mean(self.contact_positions, axis=0)

        center = np.asarray(center)
        assert center.size == self.ndim, f"If center given it must have size of ndim: {center.size} != {self.ndim}"
        center = center[None, :]

        theta = np.deg2rad(theta)

        if self.ndim == 2:
            assert axis is None, "axis must be None for 2d probes"
            R = _rotation_matrix_2d(theta)
        elif self.ndim == 3:
            assert axis is not None, "axis must be specified for 3d probes"
            R = _rotation_matrix_3d(axis, theta).T

        new_positions = (self.contact_positions - center) @ R + center

        new_plane_axes = np.zeros_like(self.contact_plane_axes)
        for i in range(2):
            new_plane_axes[:, i, :] = (
                (self.contact_plane_axes[:, i, :] - center + self.contact_positions) @ R + center - new_positions
            )

        self._contact_positions = new_positions
        self._contact_plane_axes = new_plane_axes

        if self.probe_planar_contour is not None:
            new_vertices = (self.probe_planar_contour - center) @ R + center
            self.probe_planar_contour = new_vertices

    def rotate_contacts(self, thetas: float | np.array[float] | list[float]):
        """
        Rotate each contact of the probe.
        Internally, it modifies the contact_plane_axes.

        Parameters
        ----------
        thetas : float | array[float] | list[float]
            Rotation angle in degrees.
            If scalar, then it is applied to all contacts.

        """

        if self.ndim == 3:
            raise ValueError("By contact rotation is implemented only for 2d")

        n = self.get_contact_count()

        if isinstance(thetas, (int, float)):
            thetas = np.array([thetas] * n, dtype="float64")

        thetas = np.deg2rad(thetas)

        for e in range(n):
            R = _rotation_matrix_2d(thetas[e])
            for i in range(2):
                self.contact_plane_axes[e, i, :] = self.contact_plane_axes[e, i, :] @ R

    _dump_attr_names = [
        "ndim",
        "si_units",
        "annotations",
        "contact_annotations",
        "_contact_positions",
        "_contact_plane_axes",
        "_contact_shapes",
        "_contact_shape_params",
        "probe_planar_contour",
        "device_channel_indices",
        "_contact_ids",
        "_shank_ids",
    ]

    def to_dict(self, array_as_list: bool = False) -> dict:
        """Create a dictionary of all necessary attributes.
        Useful for dumping and saving to json.

        Parameters
        ----------
        array_as_list : bool, default: False
            If True, arrays are converted to lists

        Returns
        -------
        d : dict
            The dictionary representation of the probe
        """
        d = {}
        for k in self._dump_attr_names:
            v = getattr(self, k, None)
            if array_as_list and isinstance(v, dict):
                for kk, vv in v.items():
                    if isinstance(vv, np.ndarray):
                        v[kk] = vv.tolist()
            if array_as_list and v is not None and isinstance(v, np.ndarray):
                v = v.tolist()
            if v is not None:
                if k.startswith("_"):
                    d[k[1:]] = v
                else:
                    d[k] = v
        return d

    @staticmethod
    def from_dict(d: dict) -> "Probe":
        """Instantiate a Probe from a dictionary

        Parameters
        ----------
        d : dict
            The dictionary representation of the probe

        Returns
        -------
        probe : Probe
            The instantiated Probe object
        """
        probe = Probe(ndim=d["ndim"], si_units=d["si_units"])

        probe.set_contacts(
            positions=d["contact_positions"],
            plane_axes=d["contact_plane_axes"],
            shapes=d["contact_shapes"],
            shape_params=d["contact_shape_params"],
        )

        v = d.get("probe_planar_contour", None)
        if v is not None:
            probe.set_planar_contour(v)

        v = d.get("device_channel_indices", None)
        if v is not None:
            probe.set_device_channel_indices(v)

        v = d.get("shank_ids", None)
        if v is not None:
            probe.set_shank_ids(v)

        v = d.get("contact_ids", None)
        if v is not None:
            probe.set_contact_ids(v)

        if "annotations" in d:
            probe.annotate(**d["annotations"])
        if "contact_annotations" in d:
            probe.annotate_contacts(**d["contact_annotations"])

        return probe

    def to_numpy(self, complete: bool = False) -> np.array:
        """
        Export to a numpy vector (structured array).
        This vector handles all contact attributes.

        Equivalent to the 'to_dataframe()' pandas function, but without pandas dependency.

        Very useful to export/slice/attach to a recording.

        Parameters
        ----------
        complete : bool, default: False
            If True, export complete information about the probe,
            including contact_plane_axes/si_units/device_channel_indices

        returns
        ---------
        arr : numpy.array
            With complex dtype
        """

        dtype = [("x", "float64"), ("y", "float64")]
        if self.ndim == 3:
            dtype += [("z", "float64")]
        dtype += [("contact_shapes", "U64")]
        param_shape = []
        for i, p in enumerate(self.contact_shape_params):
            for k, v in p.items():
                if k not in param_shape:
                    param_shape.append(k)
        for k in param_shape:
            dtype += [(k, "float64")]
        dtype += [("shank_ids", "U64"), ("contact_ids", "U64")]

        if complete:
            dtype += [("device_channel_indices", "int64")]
            dtype += [("si_units", "U64")]
            for i in range(self.ndim):
                dim = ["x", "y", "z"][i]
                dtype += [(f"plane_axis_{dim}_0", "float64")]
                dtype += [(f"plane_axis_{dim}_1", "float64")]
            for k, v in self.contact_annotations.items():
                dtype += [(f"{k}", np.dtype(v[0]))]

        arr = np.zeros(self.get_contact_count(), dtype=dtype)
        arr["x"] = self.contact_positions[:, 0]
        arr["y"] = self.contact_positions[:, 1]
        if self.ndim == 3:
            arr["z"] = self.contact_positions[:, 2]
        arr["contact_shapes"] = self.contact_shapes
        for i, p in enumerate(self.contact_shape_params):
            for k, v in p.items():
                arr[k][i] = v

        arr["shank_ids"] = self.shank_ids

        if self.contact_ids is None:
            arr["contact_ids"] = [""] * self.get_contact_count()
        else:
            arr["contact_ids"] = self.contact_ids

        if complete:
            arr["si_units"] = self.si_units

            # (num_contacts, 2, ndim)
            for i in range(self.ndim):
                dim = ["x", "y", "z"][i]
                arr[f"plane_axis_{dim}_0"] = self.contact_plane_axes[:, 0, i]
                arr[f"plane_axis_{dim}_1"] = self.contact_plane_axes[:, 1, i]

            if self.device_channel_indices is None:
                arr["device_channel_indices"] = -1
            else:
                arr["device_channel_indices"] = self.device_channel_indices

            for k, v in self.contact_annotations.items():
                arr[k] = v

        return arr

    @staticmethod
    def from_numpy(arr: np.ndarray) -> "Probe":
        """
        Create Probe from a complex numpy array
        see Probe.to_numpy()

        Parameters
        ----------
        arr : np.array
            The structured np.array representation of the probe

        Returns
        -------
        probe : Probe
            The instantiated Probe object
        """

        fields = list(arr.dtype.fields)

        if "z" in fields:
            ndim = 3
        else:
            ndim = 2

        assert "x" in fields, "arr must contain a .dtype.fields of x"
        assert "y" in fields, "arr must contain a .dtype.fields of y"
        if "si_units" in fields:
            assert np.unique(arr["si_units"]).size == 1
            si_units = np.unique(arr["si_units"])[0]
        else:
            si_units = "um"
        probe = Probe(ndim=ndim, si_units=si_units)

        # contacts
        positions = np.zeros((arr.size, ndim), dtype="float64")
        for i, dim in enumerate(["x", "y", "z"][:ndim]):
            positions[:, i] = arr[dim]
        shapes = arr["contact_shapes"]
        shape_params = []
        for i, shape in enumerate(shapes):
            if shape == "circle":
                p = {"radius": float(arr["radius"][i])}
            elif shape == "square":
                p = {"width": float(arr["width"][i])}
            elif shape == "rect":
                p = {"width": float(arr["width"][i]), "height": float(arr["height"][i])}
            else:
                raise ValueError("You are in bad shape")
            shape_params.append(p)

        if "plane_axis_x_0" in fields:
            # (num_contacts, 2, ndim)
            plane_axes = np.zeros((arr.size, 2, ndim))
            for i in range(ndim):
                dim = ["x", "y", "z"][i]
                plane_axes[:, 0, i] = arr[f"plane_axis_{dim}_0"]
                plane_axes[:, 1, i] = arr[f"plane_axis_{dim}_1"]
        else:
            plane_axes = None

        probe.set_contacts(positions=positions, plane_axes=plane_axes, shapes=shapes, shape_params=shape_params)

        if "device_channel_indices" in fields:
            dev_channel_indices = arr["device_channel_indices"]
            probe.set_device_channel_indices(dev_channel_indices)
        if "shank_ids" in fields:
            probe.set_shank_ids(arr["shank_ids"])
        if "contact_ids" in fields:
            probe.set_contact_ids(arr["contact_ids"])

        return probe

    def add_probe_to_zarr_group(self, group: "zarr.Group") -> None:
        """
        Serialize the probe's data and structure to a specified Zarr group.

        This method is used to save the probe's attributes, annotations, and other
        related data into a Zarr group, facilitating integration into larger Zarr
        structures.

        Parameters
        ----------
        group : zarr.Group
            The target Zarr group where the probe's data will be stored.
        """

        # Top-level attributes used to initialize a new Probe instance
        group.attrs["ndim"] = self.ndim
        group.attrs["si_units"] = self.si_units

        # Need this behavior because the following attributes are "" (the empty string) by default
        if self.name is not "":
            group.attrs["name"] = self.name
        if self.manufacturer is not "":
            group.attrs["manufacturer"] = self.manufacturer
        if self.model_name is not "":
            group.attrs["model_name"] = self.model_name
        if self.serial_number is not "":
            group.attrs["serial_number"] = self.serial_number

        # Annotations as a group
        annotations_group = group.create_group("annotations")
        for key, value in self.annotations.items():
            annotations_group.attrs[key] = value

        # Contact annotations as a group
        contact_annotations_group = group.create_group("contact_annotations")
        for key, value in self.contact_annotations.items():
            contact_annotations_group.create_dataset(key, data=value, chunks=False)

        # Save the following fields of the probe as top-level datasets
        dataset_attrs = [
            "_contact_positions",
            "_contact_plane_axes",
            "_contact_shapes",
            "device_channel_indices",
            "_contact_ids",
            "_shank_ids",
            "probe_planar_contour",
        ]
        for attr in dataset_attrs:
            value = getattr(self, attr)
            if value is not None:
                group.create_dataset(attr, data=value, chunks=False)

        # Handling contact_shape_params
        if self._contact_shape_params is not None:
            shape_params_json = [json.dumps(d) for d in self._contact_shape_params]
            shape_params_json_np = np.array(shape_params_json, dtype=object)
            group.create_dataset("contact_shape_params", data=shape_params_json_np, dtype=str)

    def to_zarr(self, folder_path: str | Path) -> None:
        """
        Serialize the Probe object to a Zarr file located at the specified folder path.

        This method initializes a new Zarr group at the given folder path and calls
        `add_probe_to_zarr_group` to serialize the Probe's data into this group, effectively
        storing the entire Probe's state in a Zarr archive.

        Parameters
        ----------
        folder_path : str | Path
            The path to the folder where the Zarr data structure will be created and
            where the serialized data will be stored. If the folder does not exist,
            it will be created.
        """
        import zarr

        # Create or open a Zarr group for writing
        zarr_group = zarr.open_group(folder_path, mode="w")

        # Serialize this Probe object into the Zarr group
        self.add_probe_to_zarr_group(zarr_group)

    @staticmethod
    def from_zarr_group(group: zarr.Group) -> "Probe":
        """
        Load a probe instance from a given Zarr group.

        Parameters
        ----------
        group : zarr.Group
            The Zarr group from which to load the probe.

        Returns
        -------
        Probe
            An instance of the Probe class initialized with data from the Zarr group.
        """
        # Initialize a new Probe instance with basic attributes
        probe = Probe(
            ndim=group.attrs["ndim"],
            si_units=group.attrs["si_units"],
            name=group.attrs.get("name", None),
            manufacturer=group.attrs.get("manufacturer", None),
            model_name=group.attrs.get("model_name", None),
            serial_number=group.attrs.get("serial_number", None),
        )

        # Load annotations
        annotations_group = group.get("annotations", None)
        for key in annotations_group.attrs.keys():
            # Use the annotate method for each key-value pair
            probe.annotate(**{key: annotations_group.attrs[key]})

        # Initialize contacts because it is possible to have a probe without contacts (undefined)
        if "_contact_positions" in group:
            positions = group["_contact_positions"][:]
            shapes = group["_contact_shapes"][:]

            plane_axes = group.get("_contact_plane_axes", None)
            if plane_axes is not None:
                plane_axes = plane_axes[:]

            contact_ids = group.get("_contact_ids", None)
            if contact_ids is not None:
                contact_ids = contact_ids[:]

            shank_ids = group.get("_shank_ids", None)
            if shank_ids is not None:
                shank_ids = shank_ids[:]

            shape_params = group.get("contact_shape_params", None)
            if shape_params is not None:
                shape_params = np.array([json.loads(d) for d in shape_params[:]])

            probe.set_contacts(
                positions=positions,
                plane_axes=plane_axes,
                shapes=shapes,
                shape_params=shape_params,
                contact_ids=contact_ids,
                shank_ids=shank_ids,
            )

        # Load contact annotations
        contact_annotations_group = group.get("contact_annotations", None)
        if contact_annotations_group:
            contact_annotations_dict = {key: contact_annotations_group[key][:] for key in contact_annotations_group}
            # Use the annotate_contacts method
            probe.annotate_contacts(**contact_annotations_dict)

        if "probe_planar_contour" in group:
            # Directly assign since there's no specific setter for probe_planar_contour
            probe.probe_planar_contour = group["probe_planar_contour"][:]

        if "device_channel_indices" in group:
            # Use set_device_channel_indices for device_channel_indices
            probe.set_device_channel_indices(group["device_channel_indices"][:])

        return probe

    @staticmethod
    def from_zarr(folder_path: str | Path) -> "Probe":
        """
        Deserialize the Probe object from a Zarr file located at the given folder path.

        Parameters
        ----------
        folder_path : str | Path
            The path to the folder where the Zarr file is located.

        Returns
        -------
        Probe
            An instance of the Probe class initialized with data from the Zarr file.
        """
        import zarr

        zarr_group = zarr.open(folder_path, mode="r")
        return Probe.from_zarr_group(zarr_group)

    def to_dataframe(self, complete: bool = False) -> "pandas.DataFrame":
        """
        Export the probe to a pandas dataframe

        Parameters
        ----------
        complete : bool, default: False
            If True, export complete information about the probe,
            including the probe plane axis.

        Returns
        -------
        df : pandas.DataFrame
            The dataframe representation of the probe

        """

        import pandas as pd

        arr = self.to_numpy(complete=complete)
        df = pd.DataFrame.from_records(arr)
        df.index = np.arange(df.shape[0], dtype="int64")
        return df

    @staticmethod
    def from_dataframe(df: "pandas.DataFrame") -> "Probe":
        """
        Create Probe from a pandas.DataFrame
        see Probe.to_dataframe()

        Parameters
        ----------
        df : pandas.DataFrame
            The dataframe representation of the probe

        Returns
        -------
        probe : Probe
            The instantiated Probe object

        """
        arr = df.to_records(index=False)
        return Probe.from_numpy(arr)

    def to_image(
        self,
        values: np.array | list,
        pixel_size: float = 0.5,
        num_pixel: Optional[int] = None,
        method: "linear" | "nearest" | "cubic" = "linear",
        xlims: Optional[tuple] = None,
        ylims: Optional[tuple] = None,
    ) -> tuple[np.ndarray, tuple, tuple]:
        """
        Generated a 2d (image) from a values vector with an interpolation
        into a grid mesh.

        Parameters
        ----------
        values : np.ndarray | list
            vector same size as contact number to be color plotted
        pixel_size : float, default: 0.5
            size of one pixel in micrometers
        num_pixel : Optional[int] | None, default: None
            alternative to pixel_size give pixel number of the image width
        method : "linear" | "nearest" | "cubic", default: "linear"
            Method of interpolation to generate a grid mesh
        xlims : Optional[tuple], default: None
            Force image xlims
        ylims : Optional[tuple], default: None
            Force image ylims

        Returns
        -------
        image : 2d array
            The generated image
        xlims : tuple
            The x limits
        ylims : tuple
            The y limits

        """
        try:
            from scipy.interpolate import griddata
        except ImportError:
            raise ImportError("to_image() requires the scipy package")
        assert self.ndim == 2, "only 2d probes can be used in to_image"
        assert values.shape == (self.get_contact_count(),), (
            f"Shape mismatch: values {values.shape} must have the "
            f"same size as contact count {self.get_contact_count()}"
        )

        if xlims is None:
            x0 = np.min(self.contact_positions[:, 0])
            x1 = np.max(self.contact_positions[:, 0])
            xlims = (x0, x1)

        if ylims is None:
            y0 = np.min(self.contact_positions[:, 1])
            y1 = np.max(self.contact_positions[:, 1])
            ylims = (y0, y1)

        x0, x1 = xlims
        y0, y1 = ylims

        if num_pixel is not None:
            pixel_size = (x1 - x0) / num_pixel

        grid_x, grid_y = np.meshgrid(np.arange(x0, x1, pixel_size), np.arange(y0, y1, pixel_size))
        image = griddata(self.contact_positions, values, (grid_x, grid_y), method=method)

        if method == "nearest":
            # hack to force nan when nereast to avoid interpolation in the full rectangle
            image2, _, _ = self.to_image(values, pixel_size=pixel_size, method="linear", xlims=xlims, ylims=ylims)
            image[np.isnan(image2)] = np.nan

        return image, xlims, ylims

    def get_slice(self, selection: np.ndarray[bool | int]):
        """
        Get a copy of the Probe with a sub selection of contacts.

        Selection can be boolean or by index

        Parameters
        ----------
        selection : np.array of bool or int (for index)
            Either an np.array of bool or for desired selection of contacts
            or the indices of the desired contacts

        Returns
        -------
        sliced_probe: Probe
            The sliced probe

        """

        n = self.get_contact_count()

        selection = np.asarray(selection)
        if selection.dtype == "bool":
            assert selection.shape == (n,), (
                f"if array of bool given it must be the same size " "as the number of contacts {selection.shape} != {n}"
            )
        elif selection.dtype.kind == "i":
            assert np.unique(selection).size == selection.size
            assert 0 <= np.min(selection) < n, f"An index within your selection is out of bounds {np.min(selection)}"
            assert 0 <= np.max(selection) < n, f"An index within your selection is out of bounds {np.max(selection)}"
        else:
            raise TypeError(f"selection must be bool array or int array, not of type: {type(selection)}")

        d = self.to_dict(array_as_list=False)
        for k, v in d.items():
            if k == "probe_planar_contour":
                continue

            if isinstance(v, np.ndarray):
                assert v.shape[0] == n
                d[k] = v[selection].copy()

            if k == "contact_annotations":
                d[k] = {}
                for kk, vv in v.items():
                    d[k][kk] = vv[selection].copy()

        sliced_probe = Probe.from_dict(d)

        return sliced_probe


def _2d_to_3d(data2d: np.ndarray, axes: "xy" | "yz" | "xz") -> np.ndarray:
    """
    Add a third dimension on the given axes

    Parameters
    ----------
    data2d: np.array
        shape (n, 2)
    axes: "xy" | "yz"| "xz"
        The axes that define the plane where electrodes lie on.

    Returns
    -------
    data3d: np.ndarray
        shape (n, 3)

    """
    data3d = np.zeros((data2d.shape[0], 3), dtype=data2d.dtype)
    dims = np.array(["xyz".index(axis) for axis in axes])
    assert len(axes) == 2, "_2d_to_3d: axes should contain 2 dimensions!"
    data3d[:, dims] = data2d
    return data3d


def select_axes(data: np.ndarray, axes: "xy" | "yz" | "xz" = "xy") -> np.ndarray:
    """
    Select axes in a 3d or 2d array.

    Parameters
    ----------
    data: np.array
        shape (n, 2) or (n, 3)
    axes: "xy" | "yz" | "xz" | "xyz", default: "xy"
        The axis of selection

    Returns
    -------
    data3d
        shape (n, 3)

    """
    assert np.all([axes.count(axis) == 1 for axis in axes]), "select_axes : axes must be unique."
    dims = np.array(["xyz".index(axis) for axis in axes])
    assert data.shape[1] >= max(dims), f"Inconsistent shapes between positions {data.shape[1]} and axes {max(dims)}"
    return data[:, dims]


def _3d_to_2d(data3d: np.ndarray, axes: "xy" | "yz" | "xz" = "xy") -> np.ndarray:
    """
    Reduce 3d array to 2d array on given axes.

    Parameters
    ----------
    data: np.ndarray
        The data with shape (n,3)
    axes: "xy" | "yz" | "xz" default: "xy"
        The axes over which to reduce the 2d array

    Returns
    -------
    reduced_data: np.ndarray
        The reduced data array

    """
    assert data3d.shape[1] == 3, "To use _3d_to_2d should start with 3d data"
    assert len(axes) == 2, "axes should be one of 'xy' 'yz' or 'xz'"
    return select_axes(data3d, axes=axes)


def _rotation_matrix_2d(theta: float) -> np.ndarray:
    """
    Returns 2D rotation matrix

    Parameters
    ----------
    theta : float
        Angle in radians for rotation (anti-clockwise/counterclockwise)

    Returns
    -------
    R : np.array
        2D rotation matrix

    """
    R = np.array([[np.cos(theta), -np.sin(theta)], [np.sin(theta), np.cos(theta)]])
    return R


def _rotation_matrix_3d(axis: np.array | list, theta: float) -> np.ndarray:
    """
    Returns 3D rotation matrix

    Copy/paste from MEAutility

    Parameters
    ----------
    axis : np.array or list
        3D axis of rotation
    theta : float
        Angle in radians for rotation anti-clockwise/counterclockwise

    Returns
    -------
    R : np.array
        3D rotation matrix

    """
    axis = np.asarray(axis)
    theta = np.asarray(theta)
    axis = axis / np.linalg.norm(axis)
    a = np.cos(theta / 2.0)
    b, c, d = -axis * np.sin(theta / 2.0)
    aa, bb, cc, dd = a * a, b * b, c * c, d * d
    bc, ad, ac, ab, bd, cd = b * c, a * d, a * c, a * b, b * d, c * d
    R = np.array(
        [
            [aa + bb - cc - dd, 2 * (bc + ad), 2 * (bd - ac)],
            [2 * (bc - ad), aa + cc - bb - dd, 2 * (cd + ab)],
            [2 * (bd + ac), 2 * (cd - ab), aa + dd - bb - cc],
        ]
    )
    return R<|MERGE_RESOLUTION|>--- conflicted
+++ resolved
@@ -144,11 +144,7 @@
 
     @model_name.setter
     def model_name(self, value):
-<<<<<<< HEAD
-        if value is not None:  # Alessio, why propagate to annotations and not just set the attribute?
-=======
         if value not in [None, ""]:
->>>>>>> a04d3296
             self.annotate(model_name=value)
 
     @property
@@ -982,16 +978,12 @@
         # Top-level attributes used to initialize a new Probe instance
         group.attrs["ndim"] = self.ndim
         group.attrs["si_units"] = self.si_units
-
-        # Need this behavior because the following attributes are "" (the empty string) by default
-        if self.name is not "":
-            group.attrs["name"] = self.name
-        if self.manufacturer is not "":
-            group.attrs["manufacturer"] = self.manufacturer
-        if self.model_name is not "":
-            group.attrs["model_name"] = self.model_name
-        if self.serial_number is not "":
-            group.attrs["serial_number"] = self.serial_number
+        
+        # Special attributes
+        group.attrs["name"] = self.name
+        group.attrs["manufacturer"] = self.manufacturer
+        group.attrs["model_name"] = self.model_name
+        group.attrs["serial_number"] = self.serial_number
 
         # Annotations as a group
         annotations_group = group.create_group("annotations")
@@ -1020,8 +1012,7 @@
 
         # Handling contact_shape_params
         if self._contact_shape_params is not None:
-            shape_params_json = [json.dumps(d) for d in self._contact_shape_params]
-            shape_params_json_np = np.array(shape_params_json, dtype=object)
+            shape_params_json_np = np.array([json.dumps(d) for d in self._contact_shape_params], dtype=object)
             group.create_dataset("contact_shape_params", data=shape_params_json_np, dtype=str)
 
     def to_zarr(self, folder_path: str | Path) -> None:
