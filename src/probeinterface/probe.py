--- conflicted
+++ resolved
@@ -18,11 +18,15 @@
 
     """
 
-<<<<<<< HEAD
-    def __init__(self, ndim=2, si_units="um", name=None, serial_number=None, model_name=None, manufacturer=None):
-=======
-    def __init__(self, ndim: int = 2, si_units: int = "um"):
->>>>>>> f00902e4
+    def __init__(
+        self,
+        ndim: int = 2,
+        si_units: str = "um",
+        name: Optional[str] = None,
+        serial_number: Optional[str] = None,
+        model_name: Optional[str] = None,
+        manufacturer: Optional[str] = None,
+    ):
         """
         Some attributes are protected and have to be set with setters:
           * set_contacts(...)
@@ -114,7 +118,6 @@
     def shank_ids(self):
         return self._shank_ids
 
-<<<<<<< HEAD
     @property
     def name(self):
         return self.annotations.get("name", "")
@@ -131,10 +134,7 @@
     def manufacturer(self):
         return self.annotations.get("manufacturer", "")
 
-    def get_title(self):
-=======
     def get_title(self) -> str:
->>>>>>> f00902e4
         if self.contact_positions is None:
             txt = "Undefined probe"
         else:
