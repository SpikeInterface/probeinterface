--- conflicted
+++ resolved
@@ -758,7 +758,7 @@
 
     if neuropix_pxi_processor is None and onebox_processor is None and onix_processor is None:
         if raise_error:
-            raise Exception("Open Ephys can only be read when the Neuropix-PXI or the " "OneBox plugin is used.")
+            raise Exception("Open Ephys can only be read from Neuropix-PXI, OneBox or ONIX plugins.")
         return None
 
     if neuropix_pxi_processor is not None:
@@ -815,16 +815,14 @@
         if onix_processor is not None:
             possible_probe_names = ["NEUROPIXELSV1E", "NEUROPIXELSV1F", "NEUROPIXELSV2E"]
             parent_np_probe = ""
-            for probe_name in possible_probe_names:
-                print(f"{custom_parameters.findall(probe_name)=}")
-                parent_np_probe = custom_parameters.findall(probe_name)
+            for possible_probe_name in possible_probe_names:
+                parent_np_probe = custom_parameters.findall(possible_probe_name)
                 if len(parent_np_probe) > 0:
                     break
-            if probe_name == "NEUROPIXELSV2E":
+            if possible_probe_name == "NEUROPIXELSV2E":
                 np_probes = [parent_np_probe[0].findall(f"PROBE{a}")[0] for a in range(2)]
             else:
                 np_probes = [parent_np_probe[0]]
-            
         else:
             np_probes = custom_parameters.findall("NP_PROBE")
 
@@ -846,36 +844,43 @@
     if not has_streams:
         probe_names_used = [f"{node_id}.{stream_index}" for stream_index in range(len(np_probes))]
 
-    print(f"{probe_names_used=}")
-
     # check consistency with stream names and other fields
     if has_streams:
         # make sure we have at least as many NP_PROBE as the number of used probes
         if len(np_probes) < len(probe_names_used):
             if raise_error:
-                raise Exception(
-                    f"Not enough NP_PROBE entries ({len(np_probes)}) " f"for used probes: {probe_names_used}"
-                )
+                raise Exception(f"Not enough NP_PROBE entries ({len(np_probes)}) for used probes: {probe_names_used}")
             return None
 
     probe_features = _load_np_probe_features()
 
     list_of_probes = []
     np_probes_info = []
-    if onix_processor is not None:
-
-        
-        for probe_idx, np_probe in enumerate(np_probes[1:]):
-
-            slot, port, dock = None, None, None
-            probe_part_number, probe_serial_number = np_probe.attrib["probePartNumber"], np_probe.attrib["probeSerialNumber"]
-            selected_channels = np_probe.find("SELECTED_CHANNELS").attrib
-
-            pt_metadata, _, mux_info = get_probe_metadata_from_probe_features(probe_features, probe_part_number)
+
+    # now load probe info from NP_PROBE fields
+    np_probes_info = []
+    for probe_idx, np_probe in enumerate(np_probes):
+        # selected_channels is the preferred way to instantiate the probe
+        # if this field is available, a full probe is created from the probe_part_number
+        # and then sliced using the selected channels
+        # if not available, the xpos and ypos fields are used to create the probe
+        # if onix_processor is None:
+        slot = np_probe.attrib.get("slot")
+        port = np_probe.attrib.get("port")
+        dock = np_probe.attrib.get("dock")
+        probe_part_number = np_probe.attrib.get("probe_part_number") or np_probe.attrib.get("probePartNumber")
+        probe_serial_number = np_probe.attrib.get("probe_serial_number") or np_probe.attrib.get("probeSerialNumber")
+        selected_channels = np_probe.find("SELECTED_CHANNELS")
+        channels = np_probe.find("CHANNELS")
+
+        pt_metadata, _, mux_info = get_probe_metadata_from_probe_features(probe_features, probe_part_number)
+
+        if selected_channels is not None:
+            selected_channels_values = selected_channels.attrib.values()
 
             num_shank = pt_metadata["num_shanks"]
             contact_per_shank = pt_metadata["cols_per_shank"] * pt_metadata["rows_per_shank"]
-            
+
             if num_shank == 1:
                 elec_ids = np.arange(contact_per_shank)
                 shank_ids = None
@@ -883,35 +888,22 @@
                 elec_ids = np.concatenate([np.arange(contact_per_shank) for i in range(num_shank)])
                 shank_ids = np.concatenate([np.zeros(contact_per_shank) + i for i in range(num_shank)])
 
-            full_probe = _make_npx_probe_from_description(pt_metadata, probe_part_number, elec_ids, shank_ids)
-
-            selected_channel_indices = [int(channel_index) for channel_index in selected_channels.values()]
+            full_probe = _make_npx_probe_from_description(
+                pt_metadata, probe_part_number, elec_ids, shank_ids, mux_info=mux_info
+            )
+
+            selected_channel_indices = [int(channel_index) for channel_index in selected_channels_values]
 
             sliced_probe = full_probe.get_slice(selection=selected_channel_indices)
-            elec_ids = [int(contact_id.split('e')[1]) for contact_id in sliced_probe.contact_ids]
-            shank_ids = [0 for contact_id in sliced_probe.contact_ids]
-
-            one_probe_again = _make_npx_probe_from_description(pt_metadata, probe_part_number, elec_ids, shank_ids, mux_info=mux_info)
-
-            list_of_probes.append(one_probe_again)
-        
-        return list_of_probes, full_probe
-        
-
-
-
-    else:
-
-        # now load probe info from NP_PROBE fields
-        np_probes_info = []
-        for probe_idx, np_probe in enumerate(np_probes):
-        
-            slot = np_probe.attrib["slot"]
-            port = np_probe.attrib["port"]
-            dock = np_probe.attrib["dock"]
-            probe_part_number = np_probe.attrib["probe_part_number"]
-            probe_serial_number = np_probe.attrib["probe_serial_number"]
-            channels = np_probe.find("CHANNELS")
+
+            np_probe_dict = {
+                "pt_metadata": pt_metadata,
+                "serial_number": probe_serial_number,
+                "part_number": probe_part_number,
+                "mux_info": mux_info,
+                "probe": sliced_probe,
+            }
+        else:
 
             channel_names = np.array(list(channels.attrib.keys()))
             channel_ids = np.array([int(ch[2:]) for ch in channel_names])
@@ -927,24 +919,18 @@
             elif all("_" in val for val in channel_names):
                 shank_ids = np.array([int(val.split("_")[1]) for val in channel_names])
             else:
-<<<<<<< HEAD
                 shank_ids = None
 
-            if onix_processor is None:
-                electrode_xpos = np_probe.find("ELECTRODE_XPOS")
-                electrode_ypos = np_probe.find("ELECTRODE_YPOS")
-
-                if electrode_xpos is None or electrode_ypos is None:
-                    if raise_error:
-                        raise Exception("ELECTRODE_XPOS or ELECTRODE_YPOS is not available in settings!")
-                    return None
-                xpos = np.array([float(electrode_xpos.attrib[ch]) for ch in channel_names])
-                ypos = np.array([float(electrode_ypos.attrib[ch]) for ch in channel_names])
-                positions = np.array([xpos, ypos]).T
-            else:
-                positions = np.reshape(np.arange(0,384*2*20,20), shape=(384,2))
-
-            pt_metadata, _, mux_info = get_probe_metadata_from_probe_features(probe_features, probe_part_number)
+            electrode_xpos = np_probe.find("ELECTRODE_XPOS")
+            electrode_ypos = np_probe.find("ELECTRODE_YPOS")
+
+            if electrode_xpos is None or electrode_ypos is None:
+                if raise_error:
+                    raise Exception("ELECTRODE_XPOS or ELECTRODE_YPOS is not available in settings!")
+                return None
+            xpos = np.array([float(electrode_xpos.attrib[ch]) for ch in channel_names])
+            ypos = np.array([float(electrode_ypos.attrib[ch]) for ch in channel_names])
+            positions = np.array([xpos, ypos]).T
 
             shank_pitch = pt_metadata["shank_pitch_um"]
 
@@ -959,7 +945,9 @@
             positions[:, 0] -= offset
 
             #
-            y_pitch = pt_metadata["electrode_pitch_vert_um"]  # Vertical spacing between the centers of adjacent contacts
+            y_pitch = pt_metadata[
+                "electrode_pitch_vert_um"
+            ]  # Vertical spacing between the centers of adjacent contacts
             x_pitch = pt_metadata[
                 "electrode_pitch_horz_um"
             ]  # Horizontal spacing between the centers of contacts within the same row
@@ -967,23 +955,50 @@
             probe_stagger = (
                 pt_metadata["even_row_horz_offset_left_edge_to_leftmost_electrode_center_um"]
                 - pt_metadata["odd_row_horz_offset_left_edge_to_leftmost_electrode_center_um"]
-=======
-                elec_id = int(
-                    (x_pos - row_stagger - shank_pitch * shank_id) / x_pitch + number_of_columns * y_pos / y_pitch
-                )
-            elec_ids.append(elec_id)
-
-        np_probe_dict = {
-            "shank_ids": shank_ids,
-            "elec_ids": elec_ids,
-            "pt_metadata": pt_metadata,
-            "slot": slot,
-            "port": port,
-            "dock": dock,
-            "serial_number": probe_serial_number,
-            "part_number": probe_part_number,
-            "mux_info": mux_info,
-        }
+            )
+            num_shanks = pt_metadata["num_shanks"]
+
+            description = pt_metadata.get("description")
+
+            elec_ids = []
+            for i, pos in enumerate(positions):
+                # Do not calculate contact ids if the model name is not known
+                if description is None:
+                    elec_ids = None
+                    break
+
+                x_pos = pos[0]
+                y_pos = pos[1]
+
+                # Adds a shift to rows in the staggered configuration
+                is_row_staggered = np.mod(y_pos / y_pitch + 1, 2) == 1
+                row_stagger = probe_stagger if is_row_staggered else 0
+
+                # Map the positions to the contacts ids
+                shank_id = shank_ids[i] if num_shanks > 1 else 0
+
+                # Electrode ids are computed from the positions of the electrodes. The computation
+                # is different for probes with one row of electrodes, or more than one.
+                if x_pitch == 0:
+                    elec_id = int(number_of_columns * y_pos / y_pitch)
+                else:
+                    elec_id = int(
+                        (x_pos - row_stagger - shank_pitch * shank_id) / x_pitch + number_of_columns * y_pos / y_pitch
+                    )
+                elec_ids.append(elec_id)
+
+            np_probe_dict = {
+                "shank_ids": shank_ids,
+                "elec_ids": elec_ids,
+                "pt_metadata": pt_metadata,
+                "slot": slot,
+                "port": port,
+                "dock": dock,
+                "serial_number": probe_serial_number,
+                "part_number": probe_part_number,
+                "mux_info": mux_info,
+            }
+
         # Sequentially assign probe names
         if "custom_probe_name" in np_probe.attrib and np_probe.attrib["custom_probe_name"] != probe_serial_number:
             name = np_probe.attrib["custom_probe_name"]
@@ -992,10 +1007,11 @@
         np_probe_dict.update({"name": name})
         np_probes_info.append(np_probe_dict)
 
-    # now select correct probe (if multiple)
+    # now select find the selected probe (if multiple)
     if len(np_probes) > 1:
         found = False
         probe_names = [p["name"] for p in np_probes_info]
+
         if stream_name is not None:
             assert probe_name is None and serial_number is None, (
                 "Use one of 'stream_name', 'probe_name', " "or 'serial_number'"
@@ -1032,171 +1048,90 @@
         elif serial_number is not None:
             assert stream_name is None and probe_name is None, (
                 "Use one of 'stream_name', 'probe_name', " "or 'serial_number'"
->>>>>>> d385af8c
             )
-            num_shanks = pt_metadata["num_shanks"]
-
-            description = pt_metadata.get("description")
-
-            elec_ids = []
-            for i, pos in enumerate(positions):
-                # Do not calculate contact ids if the model name is not known
-                if description is None:
-                    elec_ids = None
+            for probe_idx, probe_info in enumerate(np_probes_info):
+                if probe_info["serial_number"] == str(serial_number):
+                    found = True
                     break
-
-                x_pos = pos[0]
-                y_pos = pos[1]
-
-                # Adds a shift to rows in the staggered configuration
-                is_row_staggered = np.mod(y_pos / y_pitch + 1, 2) == 1
-                row_stagger = probe_stagger if is_row_staggered else 0
-
-                # Map the positions to the contacts ids
-                shank_id = shank_ids[i] if num_shanks > 1 else 0
-
-                # Electrode ids are computed from the positions of the electrodes. The computation
-                # is different for probes with one row of electrodes, or more than one.
-                if x_pitch == 0:
-                    elec_id = int(number_of_columns * y_pos / y_pitch)
-                else:
-                    elec_id = int(
-                        (x_pos - row_stagger - shank_pitch * shank_id) / x_pitch + number_of_columns * y_pos / y_pitch
+            if not found:
+                np_serial_numbers = [p["serial_number"] for p in probe_info]
+                if raise_error:
+                    raise Exception(
+                        f"The provided {serial_number} is not in the available serial numbers: {np_serial_numbers}"
                     )
-                elec_ids.append(elec_id)
-
-            np_probe_dict = {
-                "shank_ids": shank_ids,
-                "elec_ids": elec_ids,
-                "pt_metadata": pt_metadata,
-                "slot": slot,
-                "port": port,
-                "dock": dock,
-                "serial_number": probe_serial_number,
-                "part_number": probe_part_number,
-                "mux_info": mux_info,
-            }
-            # Sequentially assign probe names
-            if "custom_probe_name" in np_probe.attrib and np_probe.attrib["custom_probe_name"] != probe_serial_number:
-                name = np_probe.attrib["custom_probe_name"]
-            else:
-                name = probe_names_used[probe_idx]
-            np_probe_dict.update({"name": name})
-            np_probes_info.append(np_probe_dict)
-
-        # now select correct probe (if multiple)
-        if len(np_probes) > 1:
-            found = False
-            probe_names = [p["name"] for p in np_probes_info]
-
-            if stream_name is not None:
-                assert probe_name is None and serial_number is None, (
-                    "Use one of 'stream_name', 'probe_name', " "or 'serial_number'"
-                )
-                for probe_idx, probe_info in enumerate(np_probes_info):
-                    if probe_info["name"] in stream_name or probe_info["serial_number"] in stream_name:
-                        found = True
-                        break
-                if not found:
-                    if raise_error:
-                        raise Exception(
-                            f"The stream {stream_name} is not associated to an available probe: {probe_names_used}"
-                        )
-                    return None
-            elif probe_name is not None:
-                assert stream_name is None and serial_number is None, (
-                    "Use one of 'stream_name', 'probe_name', " "or 'serial_number'"
-                )
-                for probe_idx, probe_info in enumerate(np_probes_info):
-                    if probe_info["name"] == probe_name:
-                        found = True
-                        break
-                if not found:
-                    if raise_error:
-                        raise Exception(f"The provided {probe_name} is not in the available probes: {probe_names_used}")
-                    return None
-            elif serial_number is not None:
-                assert stream_name is None and probe_name is None, (
-                    "Use one of 'stream_name', 'probe_name', " "or 'serial_number'"
-                )
-                for probe_idx, probe_info in enumerate(np_probes_info):
-                    if probe_info["serial_number"] == str(serial_number):
-                        found = True
-                        break
-                if not found:
-                    np_serial_numbers = [p["serial_number"] for p in probe_info]
-                    if raise_error:
-                        raise Exception(
-                            f"The provided {serial_number} is not in the available serial numbers: {np_serial_numbers}"
-                        )
-                    return None
-            else:
-                raise Exception(
-                    f"More than one probe found. Use one of 'stream_name', 'probe_name', or 'serial_number' "
-                    f"to select the right probe.\nProbe names: {probe_names}"
-                )
+                return None
         else:
-            # in case of a single probe, make sure it is consistent with optional
-            # stream_name, probe_name, or serial number
-            available_probe_name = np_probes_info[0]["name"]
-            available_serial_number = np_probes_info[0]["serial_number"]
-
-            if stream_name:
-                if available_probe_name not in stream_name:
-                    if raise_error:
-                        raise Exception(
-                            f"Inconsistency between provided stream {stream_name} and available probe "
-                            f"{available_probe_name}"
-                        )
-                    return None
-            if probe_name:
-                if probe_name != available_probe_name:
-                    if raise_error:
-                        raise Exception(
-                            f"Inconsistency between provided probe name {probe_name} and available probe "
-                            f"{available_probe_name}"
-                        )
-                    return None
-            if serial_number:
-                if str(serial_number) != available_serial_number:
-                    if raise_error:
-                        raise Exception(
-                            f"Inconsistency between provided serial number {serial_number} and available serial numbers "
-                            f"{available_serial_number}"
-                        )
-                    return None
-            probe_idx = 0
+            raise Exception(
+                f"More than one probe found. Use one of 'stream_name', 'probe_name', or 'serial_number' "
+                f"to select the right probe.\nProbe names: {probe_names}"
+            )
+    else:
+        # in case of a single probe, make sure it is consistent with optional
+        # stream_name, probe_name, or serial number
+        available_probe_name = np_probes_info[0]["name"]
+        available_serial_number = np_probes_info[0]["serial_number"]
+
+        if stream_name:
+            if available_probe_name not in stream_name:
+                if raise_error:
+                    raise Exception(
+                        f"Inconsistency between provided stream {stream_name} and available probe "
+                        f"{available_probe_name}"
+                    )
+                return None
+        if probe_name:
+            if probe_name != available_probe_name:
+                if raise_error:
+                    raise Exception(
+                        f"Inconsistency between provided probe name {probe_name} and available probe "
+                        f"{available_probe_name}"
+                    )
+                return None
+        if serial_number:
+            if str(serial_number) != available_serial_number:
+                if raise_error:
+                    raise Exception(
+                        f"Inconsistency between provided serial number {serial_number} and available serial numbers "
+                        f"{available_serial_number}"
+                    )
+                return None
+        probe_idx = 0
 
     np_probe_info = np_probes_info[probe_idx]
     np_probe = np_probes[probe_idx]
-    shank_ids = np_probe_info["shank_ids"]
-    elec_ids = np_probe_info["elec_ids"]
-    pt_metadata = np_probe_info["pt_metadata"]
-    mux_info = np_probe_info["mux_info"]
-
-    # check if subset of channels
-    chans_saved = get_saved_channel_indices_from_openephys_settings(settings_file, stream_name=stream_name)
-
-    # if a recording state is found, slice probe
-    if chans_saved is not None:
-        positions = positions[chans_saved]
-        if shank_ids is not None:
-            shank_ids = np.array(shank_ids)[chans_saved]
-        if elec_ids is not None:
-            elec_ids = np.array(elec_ids)[chans_saved]
-
-    probe = _make_npx_probe_from_description(
-        pt_metadata, probe_part_number, elec_ids, shank_ids=shank_ids, mux_info=mux_info
-    )
+    probe = np_probe_info.get("probe")
+
+    if probe is None:
+        # check if subset of channels
+        chans_saved = get_saved_channel_indices_from_openephys_settings(settings_file, stream_name=stream_name)
+        shank_ids = np_probe_info["shank_ids"]
+        elec_ids = np_probe_info["elec_ids"]
+        pt_metadata = np_probe_info["pt_metadata"]
+        mux_info = np_probe_info["mux_info"]
+
+        # if a recording state is found, slice probe
+        if chans_saved is not None:
+            positions = positions[chans_saved]
+            if shank_ids is not None:
+                shank_ids = np.array(shank_ids)[chans_saved]
+            if elec_ids is not None:
+                elec_ids = np.array(elec_ids)[chans_saved]
+
+        probe = _make_npx_probe_from_description(
+            pt_metadata, probe_part_number, elec_ids, shank_ids=shank_ids, mux_info=mux_info
+        )
     probe.serial_number = np_probe_info["serial_number"]
     probe.name = np_probe_info["name"]
 
     probe.annotate(
         part_number=np_probe_info["part_number"],
-        slot=np_probe_info["slot"],
-        dock=np_probe_info["dock"],
-        port=np_probe_info["port"],
     )
+    if "slot" in np_probe_info:
+        probe.annotate(slot=np_probe_info["slot"])
+    if "port" in np_probe_info:
+        probe.annotate(port=np_probe_info["port"])
+    if "dock" in np_probe_info:
+        probe.annotate(dock=np_probe_info["dock"])
 
     return probe
 
