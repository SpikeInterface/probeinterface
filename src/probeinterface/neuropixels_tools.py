--- conflicted
+++ resolved
@@ -1116,46 +1116,20 @@
 
     np_probe_info = np_probes_info[probe_idx]
     np_probe = np_probes[probe_idx]
-<<<<<<< HEAD
-    shank_ids = np_probe_info["shank_ids"]
-    elec_ids = np_probe_info["elec_ids"]
-    pt_metadata = np_probe_info["pt_metadata"]
-    mux_info = np_probe_info["mux_info"]
-
-    probe = _make_npx_probe_from_description(
-        pt_metadata, probe_part_number, elec_ids, shank_ids=shank_ids, mux_info=mux_info
-    )
-
-    # check if subset of channels
-    chans_saved = get_saved_channel_indices_from_openephys_settings(settings_file, stream_name=stream_name)
-
-    # if a recording state is found, slice probe
-    if chans_saved is not None:
-        probe = probe.get_slice(chans_saved)
-
-=======
     probe = np_probe_info.get("probe")
 
     if probe is None:
-        # check if subset of channels
-        chans_saved = get_saved_channel_indices_from_openephys_settings(settings_file, stream_name=stream_name)
-        shank_ids = np_probe_info["shank_ids"]
-        elec_ids = np_probe_info["elec_ids"]
-        pt_metadata = np_probe_info["pt_metadata"]
-        mux_info = np_probe_info["mux_info"]
-
-        # if a recording state is found, slice probe
-        if chans_saved is not None:
-            positions = positions[chans_saved]
-            if shank_ids is not None:
-                shank_ids = np.array(shank_ids)[chans_saved]
-            if elec_ids is not None:
-                elec_ids = np.array(elec_ids)[chans_saved]
-
         probe = _make_npx_probe_from_description(
             pt_metadata, probe_part_number, elec_ids, shank_ids=shank_ids, mux_info=mux_info
         )
->>>>>>> c7901ed9
+
+        # check if subset of channels
+        chans_saved = get_saved_channel_indices_from_openephys_settings(settings_file, stream_name=stream_name)
+
+        # if a recording state is found, slice probe
+        if chans_saved is not None:
+            probe = probe.get_slice(chans_saved)
+
     probe.serial_number = np_probe_info["serial_number"]
     probe.name = np_probe_info["name"]
 
