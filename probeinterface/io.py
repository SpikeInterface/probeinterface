--- conflicted
+++ resolved
@@ -557,16 +557,11 @@
       * "radius" is a total none sens here.
                 but needed by spyking-circus
       * "graph" is not handle because it is useless
-<<<<<<< HEAD
-
-    """
-
-=======
+
     """
     assert group_mode in ('by_probe', 'by_shank')
     
-    
->>>>>>> 55825f11
+
     if len(probegroup.probes) == 0:
         raise ValueError('Bad boy')
 
