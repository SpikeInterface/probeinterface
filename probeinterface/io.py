--- conflicted
+++ resolved
@@ -19,6 +19,39 @@
 from .version import version
 from .probe import Probe
 from .probegroup import ProbeGroup
+
+
+# neuropixels info
+npx_probe = {
+    0: {
+        "x_pitch": 32,
+        "y_pitch": 20,
+        "contact_width": 12,
+        "shank_pitch": 0,
+        "shank_number": 1,
+        "nelectrodes_per_shank": 960,
+        "ncol": 2
+    },
+    21: {
+        "x_pitch": 32,
+        "y_pitch": 15,
+        "contact_width": 12,
+        "shank_pitch": 0,
+        "shank_number": 1,
+        "nelectrodes_per_shank": 1280,
+        "ncol": 2
+    },
+    24: {
+        "x_pitch": 32,
+        "y_pitch": 15,
+        "contact_width": 12,
+        "shank_pitch": 250,
+        "shank_number": 4,
+        "nelectrodes_per_shank": 384,
+        "ncol": 2
+    }
+}
+
 
 
 def _probeinterface_format_check_version(d):
@@ -697,51 +730,34 @@
 
     raise NotImplementedError
 
-npx_probe = {
-    "ncol":2,
-    "nelectrods per shank": 384,
-    0: {
-        "x pitch": 32,
-        "y pitch": 20,
-        "contact width": 12,
-        "shank pitch": 0,
-        "shank number": 1
-    },
-    21: {
-        "x pitch": 32,
-        "y pitch": 20,
-        "contact width": 12,
-        "shank pitch": 0,
-        "shank number": 1
-    },
-    24: {
-        "x pitch": 32,
-        "y pitch": 15,
-        "contact width": 12,
-        "shank pitch": 250,
-        "shank number": 4
-    }
-}
+
 def read_imro(file):
     """
     Read probe position from the imro file used in input of SpikeGlx and Open-Ephys for neuropixels probes.
 
     Parameters
     ----------
-    file : Path or str
-        The .imro file path
+    file_or_str : Path or str
+        The .imro file path or a string containing the imro table
 
     Returns
     -------
     probe : Probe object
 
     """
-
+    # the input is an imro file
     meta_file = Path(file)
     assert meta_file.suffix == ".imro", "'file' should point to the .imro file"
-
     with meta_file.open(mode='r') as f:
-        headers, *parts,_ = f.read().strip().split(")")
+        imro_str = str(f.read())
+    return _read_imro_string(imro_str)
+
+
+def _read_imro_string(imro_str):
+    """
+    Low-level function to parse imro string
+    """
+    headers, *parts,_ = imro_str.strip().split(")")
     imDatPrb_type, num_contact = tuple(map(int, headers[1:].split(',')))
 
     positions = np.zeros((num_contact, 2), dtype='float64')
@@ -760,12 +776,12 @@
 
             channel_id, bank, ref, ap_gain, lf_gain, ap_hp_filter = tuple(map(int, part[1:].split(' ')))
 
-            x_idx = channel_id % npx_probe["ncol"]
-            y_idx = channel_id // npx_probe["ncol"]
-
-            stagger = np.mod(y_idx + 1, 2) * npx_probe[imDatPrb_type ]["x pitch"] / 2
-            x_pos = x_idx * npx_probe[imDatPrb_type ]["x pitch"] + stagger
-            y_pos = y_idx * npx_probe[imDatPrb_type ]["y pitch"]
+            x_idx = channel_id % npx_probe[imDatPrb_type]["ncol"]
+            y_idx = channel_id // npx_probe[imDatPrb_type]["ncol"]
+
+            stagger = np.mod(y_idx + 1, 2) * npx_probe[imDatPrb_type ]["x_pitch"] / 2
+            x_pos = x_idx * npx_probe[imDatPrb_type ]["x_pitch"] + stagger
+            y_pos = y_idx * npx_probe[imDatPrb_type ]["y_pitch"]
 
             contact_ids.append(channel_id)
             positions[i, :] = [x_pos, y_pos]
@@ -785,12 +801,12 @@
 
             channel_id, bank, ref, elec_id = tuple(map(int, part[1:].split(' ')))
 
-            x_idx = channel_id % npx_probe["ncol"]
-            y_idx = channel_id // npx_probe["ncol"]
-
-            stagger = np.mod(y_idx + 1, 2) * npx_probe[imDatPrb_type ]["x pitch"] / 2
-            x_pos = x_idx * npx_probe[imDatPrb_type ]["x pitch"] + stagger
-            y_pos = y_idx * npx_probe[imDatPrb_type ]["y pitch"]
+            x_idx = channel_id % npx_probe[imDatPrb_type]["ncol"]
+            y_idx = channel_id // npx_probe[imDatPrb_type]["ncol"]
+
+            stagger = np.mod(y_idx + 1, 2) * npx_probe[imDatPrb_type ]["x_pitch"] / 2
+            x_pos = x_idx * npx_probe[imDatPrb_type ]["x_pitch"] + stagger
+            y_pos = y_idx * npx_probe[imDatPrb_type ]["y_pitch"]
 
             contact_ids.append(channel_id)
             positions[i, :] = [x_pos, y_pos]
@@ -804,12 +820,12 @@
         shank_ids=[]
         for i, part in enumerate(parts):
             channel_id, shank_id, bank, ref, elec_id = tuple(map(int, part[1:].split(' ')))
-            x_idx = elec_id % npx_probe["ncol"]
-            y_idx = elec_id // npx_probe["ncol"]
+            x_idx = elec_id % npx_probe[imDatPrb_type]["ncol"]
+            y_idx = elec_id // npx_probe[imDatPrb_type]["ncol"]
             shank_ids.append(shank_id)
-            x_pos = x_idx * npx_probe[imDatPrb_type ]["x pitch"] + int(shank_id) * npx_probe[imDatPrb_type ]["shank pitch"]
-            y_pos = y_idx * npx_probe[imDatPrb_type ]["y pitch"]
-            contact_ids.append(str(elec_id+shank_id*npx_probe["nelectrods per shank"]))
+            x_pos = x_idx * npx_probe[imDatPrb_type]["x_pitch"] + int(shank_id) * npx_probe[imDatPrb_type]["shank_pitch"]
+            y_pos = y_idx * npx_probe[imDatPrb_type]["y_pitch"]
+            contact_ids.append(str(elec_id+shank_id * npx_probe[imDatPrb_type]["nelectrodes_per_shank"]))
             positions[channel_id, :] = [x_pos, y_pos]
             annotations["banks"].append(bank)
             annotations["references"].append(ref)
@@ -819,15 +835,15 @@
     probe = Probe(ndim=2, si_units='um')
     probe.set_contacts(positions=positions, shapes='square',
                        shank_ids=shank_ids,
-                       shape_params={'width': npx_probe[imDatPrb_type ]["contact width"]})
+                       shape_params={'width': npx_probe[imDatPrb_type ]["contact_width"]})
     probe.set_contact_ids(contact_ids)
 
 
     # planar contour
     one_polygon = [(0, 10000), (0, 0), (35, -175), (70, 0), (70, 10000), ]
     contour = []
-    for shank_id in range(npx_probe[imDatPrb_type ]["shank number"]):
-        contour += list(np.array(one_polygon) + [ npx_probe[imDatPrb_type ]["shank pitch"] * shank_id, 0])
+    for shank_id in range(npx_probe[imDatPrb_type ]["shank_number"]):
+        contour += list(np.array(one_polygon) + [ npx_probe[imDatPrb_type ]["shank_pitch"] * shank_id, 0])
     # shift
     contour = np.array(contour) - [11, 11]
     probe.set_planar_contour(contour)
@@ -862,16 +878,19 @@
 
     if probe_type == 0:
         for ch in range(len(data)):
-            ret.append(f'({ch} 0 {annotations["references"][ch]} {annotations["ap_gains"][ch]} {annotations["lf_gains"][ch]} {annotations["ap_hp_filters"][ch]})')
+            ret.append(f"({ch} 0 {annotations['references'][ch]} {annotations['ap_gains'][ch]} "
+                       f"{annotations['lf_gains'][ch]} {annotations['ap_hp_filters'][ch]})")
 
     elif probe_type == 21:
         for ch in range(len(data)):
-            ret.append(f'({data["device_channel_indices"][ch]} {annotations["banks"][ch]} {annotations["references"][ch]} {data["contact_ids"][ch]})')
+            ret.append(f"({data['device_channel_indices'][ch]} {annotations['banks'][ch]} "
+                       f"{annotations['references'][ch]} {data['contact_ids'][ch]})")
 
     elif probe_type == 24:
         for ch in range(len(data)):
             ret.append(
-                f'({data["device_channel_indices"][ch]} {data["shank_ids"][ch]} {annotations["banks"][ch]} {annotations["references"][ch]} {int(data["contact_ids"][ch])-int(data["shank_ids"][ch])*npx_probe["nelectrods per shank"]})')
+                f"({data['device_channel_indices'][ch]} {data['shank_ids'][ch]} {annotations['banks'][ch]} "
+                f"{annotations['references'][ch]} {int(data['contact_ids'][ch]) - int(data['shank_ids'][ch]) * npx_probe[probe_type]['nelectrodes_per_shank']})")
     else:
         raise RuntimeError(f'unknown imro type : {probe_type}')
     with open(file, "w") as f:
@@ -909,132 +928,13 @@
     with meta_file.open(mode="r") as f:
         lines = f.read().splitlines()
 
-    meta = {}
-    for line in lines:
-        if "=" not in line:
-            continue
-        splited = line.split("=")
-        if len(splited) != 2:
-            # strange lines
-            continue
-        k, v = splited
-        if k.startswith("~"):
-            # replace by the list
-            k = k[1:]
-            v = v[1:-1].split(")(")[1:]
-        meta[k] = v
-
-    # given this
-    # https://github.com/billkarsh/SpikeGLX/blob/gh-pages/Support/Metadata_30.md#channel-entries-by-type
-    # imDatPrb_type=0/21/24
-    # This is the probe type {0=NP1.0, 21=NP2.0(1-shank), 24=NP2.0(4-shank)}.
-    # See also this # https://billkarsh.github.io/SpikeGLX/help/imroTables/
-    # See also https://github.com/cortex-lab/neuropixels/wiki
-    imDatPrb_type = int(meta.get("imDatPrb_type", 0))
-
-    num_contact = len(meta["snsShankMap"])
-    positions = np.zeros((num_contact, 2), dtype="float64")
-
-    # the x_pitch/y_pitch depend on NP version
-    if imDatPrb_type == 0:
-        # NP1.0
-        x_pitch = 32
-        y_pitch = 20
-        contact_width = 12
-        shank_ids = None
-
-        contact_ids = []
-        for e in meta["imroTbl"]:
-            # here no elec_id is avaliable we take the chan_id instead
-            chan_id = e.split(" ")[0]
-            contact_ids.append(f"e{chan_id}")
-
-        for i, e in enumerate(meta["snsShankMap"]):
-            x_idx = int(e.split(":")[1])
-            y_idx = int(e.split(":")[2])
-            stagger = np.mod(y_idx + 1, 2) * x_pitch / 2
-            x_pos = x_idx * x_pitch + stagger
-            y_pos = y_idx * y_pitch
-            positions[i, :] = [x_pos, y_pos]
-
-    elif imDatPrb_type == 21:
-        x_pitch = 32
-        y_pitch = 15
-        contact_width = 12
-        shank_ids = None
-
-        contact_ids = []
-        for e in meta["imroTbl"]:
-            elec_id = e.split(" ")[3]
-            contact_ids.append(f"e{elec_id}")
-
-        for i, e in enumerate(meta["snsShankMap"]):
-            x_idx = int(e.split(":")[1])
-            y_idx = int(e.split(":")[2])
-            x_pos = x_idx * x_pitch
-            y_pos = y_idx * y_pitch
-            positions[i, :] = [x_pos, y_pos]
-
-    elif imDatPrb_type == 24:
-        # NP2.0(4-shank)
-        x_pitch = 32
-        y_pitch = 15
-        contact_width = 12
-        shank_pitch = 250
-
-        shank_ids = []
-        contact_ids = []
-        for e in meta["imroTbl"]:
-            shank_id = e.split(" ")[1]
-            shank_ids.append(shank_id)
-            elec_id = e.split(" ")[4]
-            contact_ids.append(f"s{shank_id}:e{elec_id}")
-
-        for i, e in enumerate(meta["snsShankMap"]):
-            x_idx = int(e.split(":")[1])
-            y_idx = int(e.split(":")[2])
-            x_pos = x_idx * x_pitch + int(shank_ids[i]) * shank_pitch
-            y_pos = y_idx * y_pitch
-            positions[i, :] = [x_pos, y_pos]
-
-    else:
-        # NP unknown
-        raise NotImplementedError(
-            "This neuropixel is not implemented in probeinterface"
-        )
-
-    probe = Probe(ndim=2, si_units="um")
-    probe.set_contacts(
-        positions=positions,
-        shapes="square",
-        shank_ids=shank_ids,
-        shape_params={"width": contact_width},
-    )
-    probe.set_contact_ids(contact_ids)
-    probe.annotate(imDatPrb_type=imDatPrb_type)
-
-    # planar contour
-    one_polygon = [
-        (0, 10000),
-        (0, 0),
-        (35, -175),
-        (70, 0),
-        (70, 10000),
-    ]
-    if shank_ids is None:
-        contour = one_polygon
-    else:
-        contour = []
-        for i, shank_id in enumerate(np.unique(shank_ids)):
-            contour += list(np.array(one_polygon) + [shank_pitch * i, 0])
-    # shift
-    contour = np.array(contour) - [11, 11]
-    probe.set_planar_contour(contour)
-
-    # wire it
-    probe.set_device_channel_indices(np.arange(positions.shape[0]))
-
-    return probe
+    imro_table = None
+    for l in lines:
+        if "imroTbl" in l:
+            imro_table = l[l.find("=") + 1:]
+    assert imro_table is not None, "Could not find imroTbl field in meta file!"
+
+    return _read_imro_string(imro_table)
 
 
 def read_openephys(
@@ -1169,23 +1069,10 @@
                     probe['port'] = pd[4:pd.find('dock')]
                     probe['dock'] = pd[pd.find('dock') + 4:]
                     probes.append(probe)
-<<<<<<< HEAD
-
-    # check consistency with stream names
-    probe_names = [p['name'] for p in probes]
-    probe_names_used = np.unique([stream.split("-")[0] for stream in streams])
-    # if basestation not available, get probe names from stream names
-    if len(probes) == 0 and has_streams:
-        probes = [{'name': p, 'slot': 'unkown', 'port': 'unkown', 'dock': 'unkown'} for p in probe_names_used]
-        probe_names = [p['name'] for p in probes]
-    elif has_streams:
-        assert all(probe_used in probe_names for probe_used in probe_names_used)
-=======
         # this takes care of a bug where BASESTATION exists, but probes do not appear there
         if len(probes) == 0:
             probes = [{'name': p, 'slot': 'unkown', 'port': 'unkown', 'dock': 'unkown'}
                       for p in probe_names_used]
->>>>>>> 2879ad5d
     else:
         # option 2. BASESTATION is not available, but streams are. In this case
         # probe names are inferred from streams
@@ -1262,7 +1149,7 @@
             x_shift = 0
 
         if fix_x_position_for_oe_5 and oe_version < parse("0.6.0") and shank_ids is not None:
-            positions[:, 1] = positions[:, 1] - npx_probe[ptype]["shank pitch"] * shank_ids
+            positions[:, 1] = positions[:, 1] - npx_probe[ptype]["shank_pitch"] * shank_ids
 
         # x offset
         positions[:, 0] += x_shift
@@ -1270,15 +1157,18 @@
         for i, pos in enumerate(positions):
             if ptype is None:
                 break
-            elif ptype == 21 or ptype == 0:
+            elif ptype == 0:
                 shank_id = 0
-                stagger = np.mod(pos[1] / npx_probe[ptype]["y pitch"] + 1, 2) * npx_probe[ptype]["x pitch"] / 2
+                stagger = np.mod(pos[1] / npx_probe[ptype]["y_pitch"] + 1, 2) * npx_probe[ptype]["x_pitch"] / 2
+            elif ptype == 21:
+                shank_id = 0
+                stagger = 0
             else:
                 shank_id = shank_ids[i]
                 stagger = 0
-            contact_id = int((pos[0] - stagger - npx_probe[ptype]["shank pitch"] * shank_id) / \
-                npx_probe[ptype]["x pitch"] + npx_probe["ncol"] * pos[1] / npx_probe[ptype]["y pitch"]) + \
-                npx_probe["nelectrods per shank"] * shank_id
+            contact_id = int((pos[0] - stagger - npx_probe[ptype]["shank_pitch"] * shank_id) / \
+                npx_probe[ptype]["x_pitch"] + npx_probe[ptype]["ncol"] * pos[1] / npx_probe[ptype]["y_pitch"]) + \
+                npx_probe[ptype]["nelectrodes_per_shank"] * shank_id
             contact_ids.append(contact_id)
 
         np_probe_dict = {'channel_names': channel_names,
@@ -1289,14 +1179,6 @@
                          'port': port,
                          'dock': dock,
                          'serial_number': np_serial_number}
-<<<<<<< HEAD
-
-        # find and append probe name
-        probe_name_from_bs = [p['name'] for p in probes if p['slot'] == slot and \
-            p['port'] == port and p['dock'] == dock]
-        if len(probe_name_from_bs) == 1:
-            np_probe_dict.update({'name': probe_name_from_bs[0]})
-=======
         if has_basestations:
             # find probe name based on connection to basestation
             probe_name_from_bs = [p['name'] for p in probes if p['slot'] == slot \
@@ -1313,7 +1195,6 @@
                     raise Exception("Mismatch in probe connections! More than one probe "
                                     "connected to slot, port, and dock specified in NP_PROBE!")
                 return None
->>>>>>> 2879ad5d
         else:
             # if base station is not available, probe names are sequential from the stream
             np_probe_dict.update({'name': probe_names_used[probe_idx]})
@@ -1410,7 +1291,7 @@
     np_probe = np_probes[probe_idx]
     positions = np_probe_info['positions']
     shank_ids = np_probe_info['shank_ids']
-    pname = np_probe.attrib["probe_name"]
+    pname = np_probe.attrib['probe_name']
 
     probe = Probe(ndim=2, si_units="um")
     probe.set_contacts(
