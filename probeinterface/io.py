--- conflicted
+++ resolved
@@ -908,9 +908,7 @@
     },
 }
 
-<<<<<<< HEAD
-def read_imro(file_path: Union[str, Path]) -> Probe:
-=======
+
 # Map imDatPrb_pn to imDatPrb_type when the latter is missing
 probe_number_to_probe_type = {
     "PRB_1_4_0480_1": 0,
@@ -924,7 +922,6 @@
 
     
 def read_imro(file: Union[str, Path]) -> Probe:
->>>>>>> 7708184d
     """
     Read probe position from the imro file used in input of SpikeGlx and Open-Ephys for neuropixels probes.
 
