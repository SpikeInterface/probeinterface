"""
Read/write probe info using a variety of formats:
  * probeinterface (.json)
  * PRB (.prb)
  * CSV (.csv)
  * mearec (.h5)
  * spikeglx (.meta)
  * ironclust/jrclust (.mat)
  * Neurodata Without Borders (.nwb)

"""
from pathlib import Path
from typing import Union, Optional
import re
import json
from collections import OrderedDict
from packaging.version import Version, parse
import numpy as np

from . import __version__
from .probe import Probe
from .probegroup import ProbeGroup
from .utils import import_safely



def _probeinterface_format_check_version(d):
    """
    Check format version of probeinterface JSON file
    """

    pass


def read_probeinterface(file):
    """
    Read probeinterface JSON-based format.

    Parameters
    ----------
    file: Path or str
        The file path

    Returns
    --------
    probegroup : ProbeGroup object

    """

    file = Path(file)
    with open(file, "r", encoding="utf8") as f:
        d = json.load(f)

    # check version
    _probeinterface_format_check_version(d)

    # create probegroup from dict
    return ProbeGroup.from_dict(d)


def write_probeinterface(file: Union[str, Path], probe_or_probegroup: Union[Probe, ProbeGroup]):
    """
    Write a probeinterface JSON file.

    The format handles several probes in one file.

    Parameters
    ----------
    file : Path or str
        The file path
    probe_or_probegroup : Probe or ProbeGroup object
        If probe is given a probegroup is created anyway

    """

    if isinstance(probe_or_probegroup, Probe):
        probe = probe_or_probegroup
        probegroup = ProbeGroup()
        probegroup.add_probe(probe)
    elif isinstance(probe_or_probegroup, ProbeGroup):
        probegroup = probe_or_probegroup
    else:
        raise ValueError("write_probeinterface : need probe or probegroup")

    file = Path(file)

    d = OrderedDict()
    d["specification"] = "probeinterface"
    d["version"] = __version__
    d.update(probegroup.to_dict(array_as_list=True))

    with open(file, "w", encoding="utf8") as f:
        json.dump(d, f, indent=4)


tsv_label_map_to_BIDS = {
    "contact_ids": "contact_id",
    "probe_ids": "probe_id",
    "contact_shapes": "contact_shape",
    "shank_ids": "shank_id",
    "si_units": "xyz_units",
}
tsv_label_map_to_probeinterface = {v: k for k, v in tsv_label_map_to_BIDS.items()}


def read_BIDS_probe(folder: Union[str, Path], prefix: bool = None) -> ProbeGroup:
    """
    Read to BIDS probe format.

    This requires a probes.tsv and a contacts.tsv file
    and potentially corresponding files in JSON format.

    Parameters
    ----------
    folder: Path or str
        The folder to scan for probes and contacts files
    prefix : None or str
        Prefix of the probes and contacts files

    Returns
    --------
    probegroup : ProbeGroup object

    """

    pd = import_safely("pandas")

    folder = Path(folder)
    probes = {}
    probegroup = ProbeGroup()

    # Identify source files for probes and contacts information
    if prefix is None:
        probes_files = [f for f in folder.iterdir() if f.name.endswith("probes.tsv")]
        contacts_files = [
            f for f in folder.iterdir() if f.name.endswith("contacts.tsv")
        ]
        if len(probes_files) != 1 or len(contacts_files) != 1:
            raise ValueError("Did not find one probes.tsv and one contacts.tsv file")
        probes_file = probes_files[0]
        contacts_file = contacts_files[0]
    else:
        probes_file = folder / prefix + "_probes.tsv"
        contacts_file = folder / prefix + "_contacts.tsv"
        for file in [probes_file, contacts_file]:
            if not file.exists():
                raise ValueError(f"Source file does not exist ({file})")

    # Step 1: READING CONTACTS.TSV
    converters = {
        "x": float,
        "y": float,
        "z": float,
        "contact_shapes": str,
        "probe_index": int,
        "probe_id": str,
        "shank_id": str,
        "contact_id": str,
        "radius": float,
        "width": float,
        "height": float,
    }
    df = pd.read_csv(
        contacts_file, sep="\t", header=0, keep_default_na=False, converters=converters
    )  #  dtype=str,
    df.replace(to_replace={"n/a": ""}, inplace=True)
    df.rename(columns=tsv_label_map_to_probeinterface, inplace=True)

    if "probe_ids" not in df:
        raise ValueError("probes.tsv file does not contain probe_id column")
    if "contact_ids" not in df:
        raise ValueError("contacts.tsv file does not contain contact_id column")

    for probe_id in df["probe_ids"].unique():
        df_probe = df[df["probe_ids"] == probe_id].copy()

        # adding default values required by probeinterface if not present in
        # source files
        if "contact_shapes" not in df_probe:
            df_probe["contact_shapes"] = "circle"
            df_probe["radius"] = 1
            print(
                f"There is no contact shape provided for probe {probe_id}, a "
                f"dummy circle with 1um is created"
            )

        if "x" not in df_probe:
            df_probe["x"] = np.arange(len(df_probe.index), dtype=float)
            print(
                f"There is no x coordinate provided for probe {probe_id}, a "
                f"dummy linear x coordinate is created."
            )

        if "y" not in df_probe:
            df_probe["y"] = 0.0
            print(
                f"There is no y coordinate provided for probe {probe_id}, a "
                f"dummy constant y coordinate is created."
            )

        if "si_units" not in df_probe:
            df_probe["si_units"] = "um"
            print(
                f"There is no SI units provided for probe {probe_id}, a "
                f"dummy SI unit (um) is created."
            )

        # create probe object and register with probegroup
        probe = Probe.from_dataframe(df=df_probe)
        probe.annotate(probe_id=probe_id)

        probes[str(probe_id)] = probe
        probegroup.add_probe(probe)

        ignore_annotations = [
            "probe_ids",
            "contact_ids",
            "contact_shapes",
            "x",
            "y",
            "z",
            "shank_ids",
            "si_units",
            "device_channel_indices",
            "radius",
            "width",
            "height",
            "probe_num",
            "device_channel_indices",
        ]
        df_others = df_probe.drop(ignore_annotations, axis=1, errors="ignore")
        for col_name in df_others.columns:
            probe.annotate(**{col_name: df_probe[col_name].values})

    # Step 2: READING PROBES.TSV
    df = pd.read_csv(probes_file, sep="\t", header=0, keep_default_na=False, dtype=str)
    df.replace(to_replace={"n/a": ""}, inplace=True)

    if "probe_id" not in df:
        raise ValueError(f"{probes_file} file does not contain probe_id column")

    for row_idx, row in df.iterrows():
        probe_id = row["probe_id"]
        if probe_id not in probes:
            print(
                f"Probe with id {probe_id} is present in probes.tsv but not "
                f"in contacts.tsv file. Ignoring entry in probes.tsv."
            )
            continue

        probe = probes[probe_id]
        probe.annotate(**dict(row.items()))

        # for string based annotations use '' instead of None as default
        for string_annotation in ["name", "manufacturer"]:
            if probe.annotations.get(string_annotation, None) is None:
                probe.annotations[string_annotation] = ""

    # Step 3: READING PROBES.JSON (optional)
    probes_dict = {}
    probe_json = probes_file.with_suffix(".json")
    if probe_json.exists():
        with open(probe_json, "r") as f:
            probes_dict = json.load(f)

    if "ProbeId" in probes_dict:
        for probe_id, probe_info in probes_dict["ProbeId"].items():
            probe = probes[probe_id]
            for probe_param, param_value in probe_info.items():

                if probe_param == "contour":
                    probe.probe_planar_contour = np.array(param_value)

                elif probe_param == "units":
                    if probe.si_units is None:
                        probe.si_units = param_value
                    elif probe.si_units != param_value:
                        raise ValueError(
                            f"Inconsistent si_units for probe " f"{probe_id}"
                        )
                else:
                    probe.annotate(**{probe_param: param_value})

    # Step 4: READING CONTACTS.JSON (optional)
    contacts_dict = {}
    contact_json = contacts_file.with_suffix(".json")
    if contact_json.exists():
        with open(contact_json, "r") as f:
            contacts_dict = json.load(f)

    if "ContactId" in contacts_dict:
        # collect all contact parameters used in this file
        contact_params = [
            k for v in contacts_dict["ContactId"].values() for k in v.keys()
        ]
        contact_params = np.unique(contact_params)

        # collect contact information for each probe_id
        for probe in probes.values():
            contact_ids = probe.contact_ids
            for contact_param in contact_params:
                # collect parameters across contact ids to add to probe
                value_list = [
                    contacts_dict["ContactId"][str(c)].get(contact_param, None)
                    for c in contact_ids
                ]

                probe.annotate(**{contact_param: value_list})

    return probegroup


def write_BIDS_probe(folder: Union[str, Path], probe_or_probegroup: Union[Probe, ProbeGroup], 
                     prefix=""):
    """
    Write to probe and contact formats as proposed
    for ephy BIDS extension (tsv & json based).

    The format handles several probes in one file.

    Parameters
    ----------
    folder : Path or str
        The folder name.
    probe_or_probegroup : Probe or ProbeGroup
        If probe is given a probegroup is created anyway.
    prefix : str
        A prefix to be added to the filenames

    """

    pd = import_safely("pandas")
    
    if isinstance(probe_or_probegroup, Probe):
        probe = probe_or_probegroup
        probegroup = ProbeGroup()
        probegroup.add_probe(probe)
    elif isinstance(probe_or_probegroup, ProbeGroup):
        probegroup = probe_or_probegroup
    else:
        raise ValueError("probe_or_probegroup has to be" "of type Probe or ProbeGroup")
    folder = Path(folder)

    # ensure that prefix and file type indicator are separated by an underscore
    if prefix != "" and prefix[-1] != "_":
        prefix = prefix + "_"

    probes = probegroup.probes

    # Step 1: GENERATION OF PROBE.TSV
    # ensure required keys (probe_id, probe_type) are present

    if any("probe_id" not in p.annotations for p in probes):
        probegroup.auto_generate_probe_ids()

    for probe in probes:
        if "probe_id" not in probe.annotations:
            raise ValueError(
                "Export to BIDS probe format requires "
                "the probe id to be specified as an annotation "
                "(probe_id). You can do this via "
                "`probegroup.auto_generate_ids."
            )
        if "type" not in probe.annotations:
            raise ValueError(
                "Export to BIDS probe format requires "
                "the probe type to be specified as an "
                "annotation (type)"
            )

    # extract all used annotation keys
    keys_by_probe = [list(p.annotations) for p in probes]
    keys_concatenated = np.concatenate(keys_by_probe)
    annotation_keys = np.unique(keys_concatenated)

    # generate a tsv table capturing probe information
    index = range(len([p.annotations["probe_id"] for p in probes]))
    df = pd.DataFrame(index=index)
    for annotation_key in annotation_keys:
        df[annotation_key] = [p.annotations[annotation_key] for p in probes]
    df["n_shanks"] = [len(np.unique(p.shank_ids)) for p in probes]

    # Note: in principle it would also be possible to add the probe width and
    # depth here based on the probe contour information. However this would
    # require an alignment of the probe within the coordinate system.

    # substitute empty values by BIDS default and create tsv file
    df.fillna("n/a", inplace=True)
    df.replace(to_replace="", value="n/a", inplace=True)
    df.to_csv(folder.joinpath(prefix + "probes.tsv"), sep="\t", index=False)

    # Step 2: GENERATION OF PROBE.JSON
    probes_dict = {}
    for probe in probes:
        probe_id = probe.annotations["probe_id"]
        probes_dict[probe_id] = {
            "contour": probe.probe_planar_contour.tolist(),
            "units": probe.si_units,
        }
        probes_dict[probe_id].update(probe.annotations)

    with open(folder.joinpath(prefix + "probes.json"), "w", encoding="utf8") as f:
        json.dump({"ProbeId": probes_dict}, f, indent=4)

    # Step 3: GENERATION OF CONTACTS.TSV
    # ensure required contact identifiers are present
    for probe in probes:
        if probe.contact_ids is None:
            raise ValueError(
                "Contacts must have unique contact ids "
                "and not None for export to BIDS probe format."
                "Use `probegroup.auto_generate_contact_ids`."
            )

    df = probegroup.to_dataframe()
    index = range(sum([p.get_contact_count() for p in probes]))
    df.rename(columns=tsv_label_map_to_BIDS, inplace=True)

    df["probe_id"] = [p.annotations["probe_id"] for p in probes for _ in p.contact_ids]
    df["coordinate_system"] = ["relative cartesian"] * len(index)

    channel_indices = []
    for probe in probes:
        if probe.device_channel_indices:
            channel_indices.extend(probe.device_channel_indices)
        else:
            channel_indices.extend([-1] * probe.get_contact_count())
    df["device_channel_indices"] = channel_indices

    df.fillna("n/a", inplace=True)
    df.replace(to_replace="", value="n/a", inplace=True)
    df.to_csv(folder.joinpath(prefix + "contacts.tsv"), sep="\t", index=False)

    # Step 4: GENERATING CONTACTS.JSON
    contacts_dict = {}
    for probe in probes:
        for cidx, contact_id in enumerate(probe.contact_ids):
            cdict = {"contact_plane_axes": probe.contact_plane_axes[cidx].tolist()}
            contacts_dict[contact_id] = cdict

    with open(folder.joinpath(prefix + "contacts.json"), "w", encoding="utf8") as f:
        json.dump({"ContactId": contacts_dict}, f, indent=4)


def read_prb(file: Union[str, Path]) -> ProbeGroup:
    """
    Read a PRB file and return a ProbeGroup object.

    Since PRB does not handle contact shapes, contacts are set to be circle of 5um radius.
    Same for the probe shape, where an auto shape is created.

    PRB format does not contain any information about the channel of the probe
    Only the channel index on device is given.

    Parameters
    ----------
    file : Path or str
        The file path

    Returns
    --------
    probegroup : ProbeGroup object
    """

    file = Path(file).absolute()
    assert file.is_file()
    with file.open("r") as f:
        contents = f.read()
    contents = re.sub(r"range\(([\d,]*)\)", r"list(range(\1))", contents)
    prb = {}
    exec(contents, None, prb)
    prb = {k.lower(): v for (k, v) in prb.items()}

    if "channel_groups" not in prb:
        raise ValueError("This file is not a standard PRB file")

    probegroup = ProbeGroup()
    for i, group in prb["channel_groups"].items():
        probe = Probe(ndim=2, si_units="um")

        chans = np.array(group["channels"], dtype="int64")
        positions = np.array([group["geometry"][c] for c in chans], dtype="float64")

        probe.set_contacts(
            positions=positions, shapes="circle", shape_params={"radius": 5}
        )
        probe.create_auto_shape(probe_type="tip")

        probe.set_device_channel_indices(chans)
        probegroup.add_probe(probe)

    return probegroup


def read_maxwell(
    file: Union[str, Path], well_name: str = "well000", rec_name: str = "rec0000"
) -> Probe:
    """
    Read a maxwell file and return a Probe object. The Maxwell file format can be
    either Maxone (and thus just the file name is needed), or MaxTwo. In case
    of the latter, you need to explicitly specify what is the well number of
    interest (well000 by default), and the recording session (since there can
    be several. Default is rec0000)

    Parameters
    ----------
    file : Path or str
        The file name

    well_name : str
        If MaxTwo file format, the well_name to extract the mapping from
        (default is well000)

    rec_name : str
        If MaxTwo file format, the recording session to extract the mapping
        from (default is rec0000)

    Returns
    --------
    probe : Probe object

    """

    file = Path(file).absolute()
    assert file.is_file()

    
    h5py = import_safely("h5py")
    my_file = h5py.File(file, mode="r")

    if "mapping" in my_file.keys():
        mapping = my_file["mapping"][:]
    else:
        mapping = my_file["wells"][well_name][rec_name]["settings"]["mapping"][:]

    prb = {"channel_groups": {1: {}}}

    channels = list(mapping["channel"])
    electrodes = list(mapping["electrode"])
    x_pos = list(mapping["x"])
    y_pos = list(mapping["y"])
    geometry = {}
    for c, x, y in zip(channels, x_pos, y_pos):
        geometry[c] = [x, y]

    my_file.close()

    prb["channel_groups"][1]["geometry"] = geometry
    prb["channel_groups"][1]["channels"] = channels

    probe = Probe(ndim=2, si_units="um")

    chans = np.array(prb["channel_groups"][1]["channels"], dtype="int64")
    positions = np.array(
        [prb["channel_groups"][1]["geometry"][c] for c in chans], dtype="float64"
    )

    probe.set_contacts(
        positions=positions, shapes="rect", shape_params={"width": 5.45, "height": 9.3}
    )
    probe.annotate_contacts(electrode=electrodes)
    probe.set_planar_contour(
        ([-12.5, -12.5], [3845, -12.5], [3845, 2095], [-12.5, 2095])
    )

    probe.set_device_channel_indices(np.arange(positions.shape[0]))

    return probe


def read_3brain(
    file: Union[str, Path], mea_pitch: float = 42, electrode_width: float = 21
) -> Probe:
    """
    Read a 3brain file and return a Probe object. The 3brain file format can be
    either an .h5 file or a .brw

    Parameters
    ----------
    file : Path or str
        The file name

    mea_pitch : float
        The inter-electrode distance (pitch) between electrodes

    electrode_width : float
        Width of the electrodes in um

    Returns
    --------
    probe : Probe object

    """
    file = Path(file).absolute()
    assert file.is_file()

    h5py = import_safely("h5py")
    rf = h5py.File(file, "r")

    # get channel positions
    channels = rf["3BRecInfo/3BMeaStreams/Raw/Chs"][:]
    rows = channels["Row"] - 1
    cols = channels["Col"] - 1
    positions = np.vstack((rows, cols)).T * mea_pitch

    probe = Probe(ndim=2, si_units="um")
    probe.set_contacts(
        positions=positions, shapes="square", shape_params={"width": electrode_width}
    )
    probe.annotate_contacts(row=rows)
    probe.annotate_contacts(col=cols)
    probe.create_auto_shape(probe_type="rect", margin=mea_pitch)
    probe.set_device_channel_indices(np.arange(positions.shape[0]))

    return probe


def write_prb(
    file, probegroup, total_nb_channels=None, radius=None, group_mode="by_probe"
):
    """
    Write ProbeGroup into a prb file.

    This format handles:
      * multi Probe with channel group index key
      * channel positions with "geometry"
      * device_channel_indices with "channels "key

    Note: much information is lost in the PRB format:
      * contact shape
      * shape
      * channel index

    Note:
      * "total_nb_channels" is needed by spyking-circus
      * "radius" is needed by spyking-circus
      * "graph" is not handled

    """
    assert group_mode in ("by_probe", "by_shank")

    if len(probegroup.probes) == 0:
        raise ValueError("Bad boy")

    for probe in probegroup.probes:
        if probe.device_channel_indices is None:
            raise ValueError("For PRB format device_channel_indices must be set")

    with open(file, "w") as f:
        if total_nb_channels is not None:
            f.write(f"total_nb_channels = {total_nb_channels}\n")
        if radius is not None:
            f.write(f"radius = {radius}\n")

        f.write("channel_groups = {\n")

        if group_mode == "by_probe":
            loop = enumerate(probegroup.probes)
        elif group_mode == "by_shank":
            shanks = []
            for probe in probegroup.probes:
                shanks.extend(probe.get_shanks())
            loop = enumerate(shanks)

        for group_ind, probe_or_shank in loop:
            f.write(f"    {group_ind}:\n")
            f.write("        {\n")
            channels = probe_or_shank.device_channel_indices
            keep = channels >= 0
            #  channels -1 are not wired

            chans = list(channels[keep])
            f.write(f"           'channels': {chans},\n")
            f.write("           'geometry':  {\n")
            for c in range(probe_or_shank.get_contact_count()):
                if not keep[c]:
                    continue
                pos = list(probe_or_shank.contact_positions[c, :])
                f.write(f"               {channels[c]}: {pos},\n")
            f.write("           }\n")
            f.write("       },\n")

        f.write("}\n")


def read_csv(file):
    """
    Return a 2 or 3 columns csv file with contact positions
    """

    raise NotImplementedError


def write_csv(file, probe):
    """
    Write contact postions into a 2 or 3 columns csv file
    """

    raise NotImplementedError


polygon_description = {
    "default": [
        (0, 10000),
        (0, 0),
        (35, -175),
        (70, 0),
        (70, 10000),
    ],
    "nhp90": [
        (0, 10000),
        (0, 0),
        (45, -342),
        (90, 0),
        (90, 10000),
    ],
    "nhp125": [
        (0, 10000),
        (0, 0),
        (62.5, -342),
        (125, 0),
        (125, 10000),
    ],
}

# A map from probe type to geometry_parameters
npx_probe = {
    # Neuropixels 1.0
    # This probably should be None or something else because NOT ONLY the neuropixels 1.0 have that imDatPrb_type
    0: {
        "probe_name": "Neuropixels 1.0",
        "x_pitch": 32,
        "y_pitch": 20,
        "contact_width": 12,
        "stagger": 16,
        "shank_pitch": 0,
        "shank_number": 1,
        "ncol": 2,
        "polygon": polygon_description["default"],
        "fields_in_imro_table": (
            "channel_ids",
            "banks",
            "references",
            "ap_gains",
            "lf_gains",
            "ap_hp_filters",
        ),
    },
    # Neuropixels 2.0 - Single Shank
    21: {
        "probe_name": "Neuropixels 2.0 - Single Shank",
        "x_pitch": 32,
        "y_pitch": 15,
        "contact_width": 12,
        "stagger": 0.0,
        "shank_pitch": 0,
        "shank_number": 1,
        "ncol": 2,
        "polygon": polygon_description["default"],
        "fields_in_imro_table": ("channel_ids", "banks", "references", "elec_ids"),
    },
    # Neuropixels 2.0 - Four Shank
    24: {
        "probe_name": "Neuropixels 2.0 - Four Shank",
        "x_pitch": 32,
        "y_pitch": 15,
        "contact_width": 12,
        "stagger": 0.0,
        "shank_pitch": 250,
        "shank_number": 4,
        "ncol": 2,
        "polygon": polygon_description["default"],
        "fields_in_imro_table": (
            "channel_ids",
            "shank_id",
            "banks",
            "references",
            "elec_ids",
        ),
    },
    # Experimental probes previous to 1.0
    "Phase3a": {
        "probe_name": "Phase3a",
        "x_pitch": 32,
        "y_pitch": 20,
        "contact_width": 12,
        "stagger": 16.0,
        "shank_pitch": 0,
        "shank_number": 1,
        "ncol": 2,
        "polygon": polygon_description["default"],
        "fields_in_imro_table": (
            "channel_ids",
            "banks",
            "references",
            "ap_gains",
            "lf_gains",
        ),
    },
    # Neuropixels 1.0-NHP Short (10mm)
    1015: {
        "probe_name": "Neuropixels 1.0-NHP - short",
        "x_pitch": 32,
        "y_pitch": 20,
        "contact_width": 12,
        "stagger": 0,
        "shank_pitch": 0,
        "shank_number": 1,
        "ncol": 2,
        "polygon": polygon_description["default"],
        "fields_in_imro_table": (
            "channel_ids",
            "banks",
            "references",
            "ap_gains",
            "lf_gains",
            "ap_hp_filters",
        ),
    },
    # Neuropixels 1.0-NHP Medium (25mm)
    1022: {
        "probe_name": "Neuropixels 1.0-NHP - medium",
        "x_pitch": 103,
        "y_pitch": 20,
        "contact_width": 12,
        "stagger": 0.0,
        "shank_pitch": 0,
        "shank_number": 1,
        "ncol": 2,
        "polygon": polygon_description["nhp125"],
        "fields_in_imro_table": (
            "channel_ids",
            "banks",
            "references",
            "ap_gains",
            "lf_gains",
            "ap_hp_filters",
        ),
    },
    # Neuropixels 1.0-NHP 45mm SOI90 - NHP long 90um wide, staggered contacts
    1030: {
        "probe_name": "Neuropixels 1.0-NHP - long SOI90 staggered",
        "x_pitch": 56,
        "y_pitch": 20,
        "stagger": 12,
        "contact_width": 12,
        "shank_pitch": 0,
        "shank_number": 1,
        "ncol": 2,
        "polygon": polygon_description["nhp90"],
        "fields_in_imro_table": (
            "channel_ids",
            "banks",
            "references",
            "ap_gains",
            "lf_gains",
            "ap_hp_filters",
        ),
    },
    # Neuropixels 1.0-NHP 45mm SOI125 - NHP long 125um wide, staggered contacts
    1031: {
        "probe_name": "Neuropixels 1.0-NHP - long SOI125 staggered",
        "x_pitch": 91,
        "y_pitch": 20,
        "contact_width": 12,
        "stagger": 12.0,
        "shank_pitch": 0,
        "shank_number": 1,
        "ncol": 2,
        "polygon": polygon_description["nhp125"],
        "fields_in_imro_table": (
            "channel_ids",
            "banks",
            "references",
            "ap_gains",
            "lf_gains",
            "ap_hp_filters",
        ),
    },
    # 1.0-NHP 45mm SOI115 / 125 linear - NHP long 125um wide, linear contacts
    1032: {
        "probe_name": "Neuropixels 1.0-NHP - long SOI125 linear",
        "x_pitch": 103,
        "y_pitch": 20,
        "contact_width": 12,
        "stagger": 0.0,
        "shank_pitch": 0,
        "shank_number": 1,
        "ncol": 2,
        "polygon": polygon_description["nhp125"],
        "fields_in_imro_table": (
            "channel_ids",
            "banks",
            "references",
            "ap_gains",
            "lf_gains",
            "ap_hp_filters",
        ),
    },
    # Ultra probe
    1100: {
        "probe_name": "Ultra probe",
        "x_pitch": 6,
        "y_pitch": 6,
        "contact_width": 5,
        "stagger": 0.0,
        "shank_pitch": 0,
        "shank_number": 1,
        "ncol": 8,
        "polygon": polygon_description["default"],
        "fields_in_imro_table": (
            "channel_ids",
            "banks",
            "references",
            "ap_gains",
            "lf_gains",
            "ap_hp_filters",
        ),
    },
}

# Map imDatPrb_pn to imDatPrb_type when the latter is missing
probe_number_to_probe_type = {
    "PRB_1_4_0480_1": 0,
    "PRB_1_4_0480_1_C": 0,
    "NP1015": 1015,
    "NP1022": 1022,
    "NP1030": 1030,
    "NP1031": 1031,
    "NP1032": 1032,
}

<<<<<<< HEAD

# Map imDatPrb_pn to imDatPrb_type when the latter is missing
probe_number_to_probe_type = {
    "PRB_1_4_0480_1": 0,
    "PRB_1_4_0480_1_C": 0,
    "NP1015": 1015,
    "NP1022": 1022,
    "NP1030": 1030,
    "NP1031": 1031,
    "NP1032": 1032,
    None: 0,
}

    
def read_imro(file_path: Union[str, Path]) -> Probe:
=======
    
def read_imro(file: Union[str, Path]) -> Probe:
>>>>>>> c631fbb6
    """
    Read probe position from the imro file used in input of SpikeGlx and Open-Ephys for neuropixels probes.

    Parameters
    ----------
    file_path : Path or str
        The .imro file path

    Returns
    -------
    probe : Probe object

    """
    # the input is an imro file
    meta_file = Path(file_path)
    assert meta_file.suffix == ".imro", "'file' should point to the .imro file"
    with meta_file.open(mode='r') as f:
        imro_str = str(f.read())
    return _read_imro_string(imro_str)


def _read_imro_string(imro_str: str, imDatPrb_pn: str = None) -> Probe:
    """
    Low-level function to parse the imro table when presented as a string
    
    See this doc https://billkarsh.github.io/SpikeGLX/help/imroTables/
    
    """
    headers, *parts, _ = imro_str.strip().split(")")
    
    header = tuple(map(int, headers[1:].split(',')))
    if len(header) == 3:
        # In older versions of neuropixel arrays (phase 3A), imro tables were structured differently. 
        probe_serial_number, probe_option, num_contact = header
        imDatPrb_type = 'Phase3a'
    elif len(header) == 2:
        imDatPrb_type, num_contact = header
    else:
<<<<<<< HEAD
        raise ValueError(f'read_imro error, the header has a strange length: {len(header)}')

    if imDatPrb_type in [0, None]:
        imDatPrb_type = probe_number_to_probe_type[imDatPrb_pn] 
    
    fields = npx_probe[imDatPrb_type]["fields_in_imro_table"]
=======
        raise RuntimeError(f'read_imro error, the header has a strange length: {len(header)}')
    
    if imDatPrb_type in [0, None]:
        imDatPrb_type = probe_number_to_probe_type[imDatPrb_pn] 
    
    probe_description = npx_probe[imDatPrb_type]
    fields = probe_description["fields_in_imro_table"]
>>>>>>> c631fbb6
    contact_info = {k: [] for k in fields}
    for i, part in enumerate(parts):
        values = tuple(map(int, part[1:].split(' ')))
        for k, v in zip(fields, values):
            contact_info[k].append(v)
    
    channel_ids = np.array(contact_info['channel_ids'])
    probe_types_without_elec_ids_in_their_imro_table = (0, 1015, 1022, 1030, 1031, 1032, "Phase3a", 1100)
    if imDatPrb_type in probe_types_without_elec_ids_in_their_imro_table:
        banks = np.array(contact_info['banks'])
        elec_ids = banks * 384 + channel_ids
    else:
        elec_ids = np.array(contact_info['elec_ids'])

    # compute position
<<<<<<< HEAD
    y_idx, x_idx = np.divmod(elec_ids, npx_probe[imDatPrb_type]["ncol"])
    x_pitch = npx_probe[imDatPrb_type ]["x_pitch"]
    y_pitch = npx_probe[imDatPrb_type ]["y_pitch"]
=======
    y_idx, x_idx = np.divmod(elec_ids, probe_description["ncol"])
    x_pitch = probe_description["x_pitch"]
    y_pitch = probe_description["y_pitch"]
>>>>>>> c631fbb6

    stagger = np.mod(y_idx + 1, 2) * probe_description["stagger"]
    x_pos = x_idx * x_pitch + stagger
    y_pos = y_idx * y_pitch
    positions = np.stack((x_pos, y_pos), axis=1)
    
    if imDatPrb_type == 24:
        shank_ids = np.array(contact_info['shank_id'])
        contact_ids = [f's{shank_id}e{elec_id}' for shank_id, elec_id in zip(shank_ids, elec_ids)]
    else:
        shank_ids = None 
        contact_ids = [f'e{elec_id}' for elec_id in elec_ids]

    # construct Probe object
    probe = Probe(ndim=2, si_units='um')
    probe.set_contacts(
        positions=positions,
        shapes="square",
        shank_ids=shank_ids,
        shape_params={"width": probe_description["contact_width"]},
    )

    probe.set_contact_ids(contact_ids)

    # Add planar contour
    polygon = np.array(probe_description["polygon"])
    contour = []
    shank_pitch = probe_description["shank_pitch"]
    for shank_id in range(probe_description["shank_number"]):
        shift = [shank_pitch * shank_id, 0]
        contour += list(polygon + shift)

    # shift
    contour = np.array(contour) - [11, 11]
    probe.set_planar_contour(contour)
    
    # this is scalar annotations
    probe_name = probe_description["probe_name"]
    probe.annotate(
        name=probe_name,
        manufacturer="IMEC",
        probe_type=imDatPrb_type,
    )
    
    # this is vector annotations
    vector_properties = ('channel_ids', 'banks', 'references', 'ap_gains', 'lf_gains', 'ap_hp_filters')
    vector_properties_available = {k: v  for k, v in contact_info.items() if k in vector_properties}
    probe.annotate_contacts(**vector_properties_available)
    
    # wire it
    probe.set_device_channel_indices(np.arange(positions.shape[0]))

    return probe


def write_imro(file, probe):
    """
    save imro file (`.imrc`, imec readout) in a file.
    https://github.com/open-ephys-plugins/neuropixels-pxi/blob/master/Source/Formats/IMRO.h

    Parameters
    ----------
    file : Path or str
        The file path
    probe : Probe object
    """
    probe_type = probe.annotations["probe_type"]
    data = probe.to_dataframe(complete=True).sort_values("device_channel_indices")
    annotations = probe.contact_annotations
    ret = [f'({probe_type},{len(data)})']

    if probe_type == 0:
        for ch in range(len(data)):
            ret.append(f"({ch} 0 {annotations['references'][ch]} {annotations['ap_gains'][ch]} "
                       f"{annotations['lf_gains'][ch]} {annotations['ap_hp_filters'][ch]})")

    elif probe_type == 21:
        for ch in range(len(data)):
            ret.append(f"({data['device_channel_indices'][ch]} {annotations['banks'][ch]} "
                       f"{annotations['references'][ch]} {data['contact_ids'][ch][1:]})")

    elif probe_type == 24:
        for ch in range(len(data)):
            ret.append(
                f"({data['device_channel_indices'][ch]} {data['shank_ids'][ch]} {annotations['banks'][ch]} "
                f"{annotations['references'][ch]} {data['contact_ids'][ch][3:]})")
    else:
        raise ValueError(f'unknown imro type : {probe_type}')
    with open(file, "w") as f:
        f.write(''.join(ret))


def read_spikeglx(file: Union[str, Path]) -> Probe:
    """
    Read probe position for the meta file generated by SpikeGLX

    See http://billkarsh.github.io/SpikeGLX/#metadata-guides for implementation.
    The x_pitch/y_pitch/width are set automatically depending the NP version.

    The shape is auto generated as a shank.

    Now reads:
      * NP0.0 (=phase3A) 
      * NP1.0 (=phase3B2)
      * NP2.0 with 4 shank
      * NP1.0-NHP

    Parameters
    ----------
    file : Path or str
        The .meta file path

    Returns
    -------
    probe : Probe object

    """

    meta_file = Path(file)
    assert (meta_file.suffix == ".meta"), "'meta_file' should point to the .meta SpikeGLX file"
    
    meta = parse_spikeglx_meta(meta_file)
    
    assert "imroTbl" in meta, "Could not find imroTbl field in meta file!"
    imro_table = meta['imroTbl']
    imDatPrb_pn = meta.get("imDatPrb_pn", None)
    
    probe = _read_imro_string(imro_str=imro_table, imDatPrb_pn=imDatPrb_pn)
    
    # sometimes we need to slice the probe when not all channels are saved
    saved_chans = get_saved_channel_indices_from_spikeglx_meta(meta_file)
    # remove the SYS chans
    saved_chans = saved_chans[saved_chans < probe.get_contact_count()]
    if saved_chans.size != probe.get_contact_count():
        # slice if needed
        probe = probe.get_slice(saved_chans)

    return probe


def parse_spikeglx_meta(meta_file: Union[str, Path]) -> dict:
    """
    Parse the "meta" file from spikeglx into a dict.
    All fiields are kept in txt format and must also parsed themself.
    """
    meta_file = Path(meta_file)
    with meta_file.open(mode="r") as f:
        lines = f.read().splitlines()
    
    meta = {}
    for line in lines:
        key, val = line.split('=')
        if key.startswith('~'):
            key = key[1:]
        meta[key] = val
        
    return meta
    

def get_saved_channel_indices_from_spikeglx_meta(meta_file: Union[str, Path]) -> np.array:
    """
    Utils function to get the saved channels.
    
    It uses the 'snsSaveChanSubset' field in  the meta file, which is as follows:
    snsSaveChanSubset=0:10,50:55,100
    with chan1:chan2 chan2 inclusive
    
    This function come from here Jennifer Colonell
    https://github.com/jenniferColonell/ecephys_spike_sorting/blob/master/ecephys_spike_sorting/common/SGLXMetaToCoords.py#L65
    """
    meta_file = Path(meta_file)
    meta = parse_spikeglx_meta(meta_file)
    chans_txt = meta['snsSaveChanSubset']
    
    if chans_txt == 'all':
        chans = np.arange(int(meta['nSavedChans']))
    else:
        chans = []
        for e in chans_txt.split(','):
            if ':' in e:
                start, stop = e.split(':')
                start, stop = int(start), int(stop) +1 
                chans.extend(np.arange(start, stop))
            else:
                chans.append(int(e))
    chans = np.array(chans, dtype='int64')
    return chans
    


def read_openephys(
    settings_file: Union[str, Path],
    stream_name: Optional[str] = None,
    probe_name: Optional[str] = None,
    serial_number: Optional[str] = None,
    fix_x_position_for_oe_5: bool = True,
    raise_error: bool = True,
) -> Probe:
    """
    Read probe positions from Open Ephys folder when using the Neuropix-PXI plugin.
    The reader assumes that the NP_PROBE fields are available in the settings file.
    Open Ephys versions 0.5.x and 0.6.x are supported:
    * For version 0.6.x, the probe names are inferred from the STREAM field. Probe 
      information is then populated sequentially with the NP_PROBE fields.
    * For version 0.5.x, STREAMs are not available. In this case, if multiple probes 
      are available, they are named sequentially based on the nodeId. E.g. "100.0",
      "100.1". These substrings are used for selection.

    Parameters
    ----------
    settings_file :  Path, str, or None
        If more than one settings.xml file is in the folder structure, this argument
        is required to indicate which settings file to use
    stream_name : str or None
        If more than one probe is used, the 'stream_name' indicates which probe to load base on the
        stream. For example, if there are 3 probes ('ProbeA', 'ProbeB', ProbeC) and the stream_name is
        contains the substring 'ProbeC' (e.g. 'my-stream-ProbeC'), then the probe associated with
        ProbeC is returned. If this argument is used, the 'probe_name' and 'serial_number' must be None.
    probe_name : str or None
        If more than one probe is used, the 'probe_name' indicates which probe to load base on the
        probe name (e.g. "ProbeB"). If this argument is used, the 'stream_name' and 'serial_number'
        must be None.
    serial_number : str or None
        If more than one probe is used, the 'serial_number' indicates which probe to load base on the
        serial number. If this argument is used, the 'stream_name' and 'probe_name'
        must be None.
    fix_x_position_for_oe_5: bool
        The neuropixels PXI plugin in the open-ephys < 0.6.0 contains a bug in the y position. This option allow to fix it.
    raise_error: bool
        If True, any error would raise an exception. If False, None is returned. Default True

    Note
    ----
    The electrode positions are only available when recording using the Neuropix-PXI plugin version >= 0.3.3

    Returns
    -------
    probe : Probe object

    """

    ET = import_safely("xml.etree.ElementTree")
    # parse xml
    tree = ET.parse(str(settings_file))
    root = tree.getroot()

    info_chain = root.find("INFO")
    oe_version = parse(info_chain.find("VERSION").text)
    signal_chain = root.find("SIGNALCHAIN")
    neuropix_pxi = None
    for processor in signal_chain:
        if "PROCESSOR" == processor.tag:
            name = processor.attrib["name"]
            if "Neuropix-PXI" in name:
                neuropix_pxi = processor
                break

    if neuropix_pxi is None:
        if raise_error:
            raise Exception(
                "Open Ephys can only be read when the Neuropix-PXI plugin is used"
            )
        return None

    if "NodeId" in neuropix_pxi.attrib:
        node_id = neuropix_pxi.attrib["NodeId"]
    elif "nodeId" in neuropix_pxi.attrib:
        node_id = neuropix_pxi.attrib["nodeId"]
    else:
        node_id = None
    neuropix_pxi_version = parse(neuropix_pxi.attrib["libraryVersion"])
    if neuropix_pxi_version < parse("0.3.3"):
        if raise_error:
            raise Exception(
                "Electrode locations are available from Neuropix-PXI version 0.3.3"
            )
        return None

    # read STREAM fields if present (>=0.6.x)
    stream_fields = neuropix_pxi.findall("STREAM")
    if len(stream_fields) > 0:
        has_streams = True
        streams = []
        for stream_field in stream_fields:
            streams.append(stream_field.attrib["name"])
        probe_names_used = np.unique([stream.split("-")[0] for stream in streams])
    else:
        has_streams = False
        probe_names_used = None

    editor = neuropix_pxi.find("EDITOR")
    np_probes = editor.findall("NP_PROBE")

    if len(np_probes) == 0:
        if raise_error:
            raise Exception("NP_PROBE field not found in settings")
        return None

    # read probes info
    # If STREAMs are not available, probes are sequentially named based on the node id
    if not has_streams:
        probe_names_used = [f"{node_id}.{stream_index}" for stream_index in range(len(np_probes))]

    # check consistency with stream names and other fields
    if has_streams:
        # make sure we have at least as many NP_PROBE as the number of used probes
        if len(np_probes) < len(probe_names_used):
            if raise_error:
                raise Exception(f"Not enough NP_PROBE entries ({len(np_probes)}) "
                                f"for used probes: {probe_names_used}")
            return None

    # now load probe info from NP_PROBE fields
    np_probes_info = []
    for probe_idx, np_probe in enumerate(np_probes):
        slot = np_probe.attrib["slot"]
        port = np_probe.attrib["port"]
        dock = np_probe.attrib["dock"]
        np_serial_number = np_probe.attrib["probe_serial_number"]
        # read channels
        channels = np_probe.find("CHANNELS")
        channel_names = np.array(list(channels.attrib.keys()))
        channel_ids = np.array([int(ch[2:]) for ch in channel_names])
        channel_order = np.argsort(channel_ids)

        # sort channel_names and channel_values
        channel_names = channel_names[channel_order]
        channel_values = np.array(list(channels.attrib.values()))[channel_order]

        # check if shank ids is present
        if all(":" in val for val in channel_values):
            shank_ids = np.array([int(val[val.find(":") + 1 :]) for val in channel_values])
        else:
            shank_ids = None

        electrode_xpos = np_probe.find("ELECTRODE_XPOS")
        electrode_ypos = np_probe.find("ELECTRODE_YPOS")

        if electrode_xpos is None or electrode_ypos is None:
            if raise_error:
                raise Exception("ELECTRODE_XPOS or ELECTRODE_YPOS is not available in settings!")
            return None
        xpos = np.array([float(electrode_xpos.attrib[ch]) for ch in channel_names])
        ypos = np.array([float(electrode_ypos.attrib[ch]) for ch in channel_names])
        positions = np.array([xpos, ypos]).T

        contact_ids = []
        pname = np_probe.attrib["probe_name"]
        if "2.0" in pname:
            x_shift = -8
            if "Multishank" in pname:
                ptype = 24
            else:
                ptype = 21
        elif "NHP" in pname:
            ptype = 0
            x_shift = -11
        elif "1.0" in pname:
            ptype = 0
            x_shift = -11
        elif "Ultra" in pname:
            ptype = 1100
            x_shift = -8
        else: # Probe type unknown
            ptype = None
            x_shift = 0

        if fix_x_position_for_oe_5 and oe_version < parse("0.6.0") and shank_ids is not None:
            positions[:, 1] = positions[:, 1] - npx_probe[ptype]["shank_pitch"] * shank_ids

        # x offset
        positions[:, 0] += x_shift

        for i, pos in enumerate(positions):
            if ptype is None:
                contact_ids = None
                break

            stagger = np.mod(pos[1] / npx_probe[ptype]["y_pitch"] + 1, 2) * npx_probe[ptype]["stagger"]            
            shank_id = shank_ids[0] if ptype == 24 else 0
            
            contact_id = int((pos[0] - stagger - npx_probe[ptype]["shank_pitch"] * shank_id) / \
                npx_probe[ptype]["x_pitch"] + npx_probe[ptype]["ncol"] * pos[1] / npx_probe[ptype]["y_pitch"])
            if ptype == 24:
                contact_ids.append(f"s{shank_id}e{contact_id}")
            else:
                contact_ids.append(f"e{contact_id}")

        np_probe_dict = {'channel_names': channel_names,
                         'shank_ids': shank_ids,
                         'contact_ids': contact_ids,
                         'positions': positions,
                         'slot': slot,
                         'port': port,
                         'dock': dock,
                         'serial_number': np_serial_number,
                         'ptype': ptype}
        # Sequentially assign probe names
        np_probe_dict.update({'name': probe_names_used[probe_idx]})
        np_probes_info.append(np_probe_dict)

    # now select correct probe (if multiple)
    if len(np_probes) > 1:
        found = False

        if stream_name is not None:
            assert probe_name is None and serial_number is None, (
                "Use one of 'stream_name', 'probe_name', " "or 'serial_number'"
            )
            for probe_idx, probe_info in enumerate(np_probes_info):
                if probe_info['name'] in stream_name:
                    found = True
                    break
            if not found:
                if raise_error:
                    raise Exception(
                        f"The stream {stream_name} is not associated to an available probe: {probe_names_used}"
                    )
                return None
        elif probe_name is not None:
            assert stream_name is None and serial_number is None, (
                "Use one of 'stream_name', 'probe_name', " "or 'serial_number'"
            )
            for probe_idx, probe_info in enumerate(np_probes_info):
                if probe_info['name'] == probe_name:
                    found = True
                    break
            if not found:
                if raise_error:
                    raise Exception(
                        f"The provided {probe_name} is not in the available probes: {probe_names_used}"
                    )
                return None
        elif serial_number is not None:
            assert stream_name is None and probe_name is None, (
                "Use one of 'stream_name', 'probe_name', " "or 'serial_number'"
            )
            for probe_idx, probe_info in enumerate(np_probes_info):
                if probe_info['serial_number'] == str(serial_number):
                    found = True
                    break
            if not found:
                np_serial_numbers = [p['serial_number'] for p in probe_info]
                if raise_error:
                    raise Exception(
                        f"The provided {serial_number} is not in the available serial numbers: {np_serial_numbers}"
                    )
                return None
        else:
            raise Exception(
                "More than one probe found. Use one of 'stream_name', 'probe_name', or 'serial_number' "
                "to select the right probe"
            )
    else:
        # in case of a single probe, make sure it is consistent with optional
        # stream_name, probe_name, or serial number
        if stream_name:
            available_probe_name = np_probes_info[0]['name']
            if available_probe_name not in stream_name:
                if raise_error:
                    raise Exception(
                        f"Inconsistency betweem provided stream {stream_name} and available probe "
                        f"{available_probe_name}"
                    )
                return None
        if probe_name:
            available_probe_name = np_probes_info[0]['name']
            if probe_name != available_probe_name:
                if raise_error:
                    raise Exception(
                        f"Inconsistency betweem provided probe name {probe_name} and available probe "
                        f"{available_probe_name}"
                    )
                return None
        if serial_number:
            available_serial_number = np_probes_info[0]['serial_number']
            if str(serial_number) != available_serial_number:
                if raise_error:
                    raise Exception(
                        f"Inconsistency betweem provided serial number {serial_number} and available serial numbers "
                        f"{available_serial_number}"
                    )
                return None
        probe_idx = 0

    np_probe_info = np_probes_info[probe_idx]
    np_probe = np_probes[probe_idx]
    positions = np_probe_info['positions']
    shank_ids = np_probe_info['shank_ids']
    pname = np_probe.attrib['probe_name']

    ptype = np_probe_info['ptype']
    if ptype in npx_probe:
        contact_width = npx_probe[ptype]['contact_width']
        shank_pitch = npx_probe[ptype]['shank_pitch']
    else:
        contact_width = 12
        shank_pitch = 250

    probe = Probe(ndim=2, si_units="um")
    probe.set_contacts(
        positions=positions,
        shapes="square",
        shank_ids=shank_ids,
        shape_params={"width": contact_width},
    )
    probe.annotate(
        name=pname,
        manufacturer="IMEC",
        probe_name=pname,
        probe_part_number=np_probe.attrib["probe_part_number"],
        probe_serial_number=np_probe.attrib["probe_serial_number"],
    )

    if np_probe_info['contact_ids'] is not None:
        probe.set_contact_ids(np_probe_info['contact_ids'])

    polygon = polygon_description["default"]
    if shank_ids is None:
        contour = polygon
    else:
        contour = []
        for i, shank_id in enumerate(np.unique(shank_ids)):
            contour += list(np.array(polygon) + [shank_pitch * i, 0])

    # shift
    contour = np.array(contour) - [11, 11]
    probe.set_planar_contour(contour)

    # wire it
    probe.set_device_channel_indices(np.arange(positions.shape[0]))

    return probe


def read_mearec(file: Union[str, Path]) -> Probe:
    """
    Read probe position, and contact shape from a MEArec file.

    See https://mearec.readthedocs.io/en/latest/ and https://doi.org/10.1007/s12021-020-09467-7 for implementation.

    Parameters
    ----------
    file : Path or str
        The file path

    Returns
    -------
    probe : Probe object

    """

    file = Path(file).absolute()
    assert file.is_file()

    h5py = import_safely("h5py")

    f = h5py.File(file, "r")
    positions = f["channel_positions"][()]
    electrodes_info = f["info"]["electrodes"]
    electrodes_info_keys = electrodes_info.keys()

    mearec_description = None
    mearec_name = None
    if "electrode_name" in electrodes_info_keys:
        mearec_name = electrodes_info["electrode_name"][()]
        mearec_name = mearec_name.decode("utf-8") if isinstance(mearec_name, bytes) else mearec_name

    if "description" in electrodes_info_keys:
        description = electrodes_info["description"][()]
        mearec_description = description.decode("utf-8") if isinstance(description, bytes) else description

    probe = Probe(ndim=2, si_units="um")

    plane = "yz"  # default
    if "plane" in electrodes_info_keys:
        plane = electrodes_info["plane"][()]
        plane = plane.decode("utf-8") if isinstance(plane, bytes) else plane
    
    plane_to_columns = {"xy": [0, 1], "xz": [0, 2], "yz": [1, 2]}
    columns = plane_to_columns[plane]
    positions_2d = positions[()][:, columns]

    shape = None
    if "shape" in electrodes_info_keys:
        shape = electrodes_info["shape"][()]
        shape = shape.decode("utf-8") if isinstance(shape, bytes) else shape

    size = None
    if "shape" in electrodes_info_keys:
        size = electrodes_info["size"][()]

    shape_params = {}
    if shape is not None and size is not None:
        if shape == "circle":
            shape_params = {"radius": size}
        elif shape == "square":
            shape_params = {"width": 2 * size}
        elif shape == "rect":
            shape_params = {{"width": 2 * size[0], "height": 2 * size[1]}}

    # create contacts
    probe.set_contacts(positions_2d, shapes=shape, shape_params=shape_params)

    # add MEArec annotations
    annotations = dict(mearec_name=mearec_name, mearec_description=mearec_description)
    probe.annotate(**annotations)

    # set device indices
    if electrodes_info["sortlist"][()] not in (b"null", "null"):
        channel_indices = electrodes_info["sortlist"][()]
    else:
        channel_indices = np.arange(positions.shape[0], dtype="int64")
    probe.set_device_channel_indices(channel_indices)

    # create auto shape
    probe.create_auto_shape(probe_type="tip")

    return probe


def read_nwb(file):
    """
    Read probe position from an NWB file

    """

    raise NotImplementedError<|MERGE_RESOLUTION|>--- conflicted
+++ resolved
@@ -919,18 +919,6 @@
     },
 }
 
-# Map imDatPrb_pn to imDatPrb_type when the latter is missing
-probe_number_to_probe_type = {
-    "PRB_1_4_0480_1": 0,
-    "PRB_1_4_0480_1_C": 0,
-    "NP1015": 1015,
-    "NP1022": 1022,
-    "NP1030": 1030,
-    "NP1031": 1031,
-    "NP1032": 1032,
-}
-
-<<<<<<< HEAD
 
 # Map imDatPrb_pn to imDatPrb_type when the latter is missing
 probe_number_to_probe_type = {
@@ -946,10 +934,6 @@
 
     
 def read_imro(file_path: Union[str, Path]) -> Probe:
-=======
-    
-def read_imro(file: Union[str, Path]) -> Probe:
->>>>>>> c631fbb6
     """
     Read probe position from the imro file used in input of SpikeGlx and Open-Ephys for neuropixels probes.
 
@@ -988,22 +972,13 @@
     elif len(header) == 2:
         imDatPrb_type, num_contact = header
     else:
-<<<<<<< HEAD
-        raise ValueError(f'read_imro error, the header has a strange length: {len(header)}')
+        raise ValueError(f'read_imro error, the header has a strange shape: {header}')
 
     if imDatPrb_type in [0, None]:
         imDatPrb_type = probe_number_to_probe_type[imDatPrb_pn] 
     
-    fields = npx_probe[imDatPrb_type]["fields_in_imro_table"]
-=======
-        raise RuntimeError(f'read_imro error, the header has a strange length: {len(header)}')
-    
-    if imDatPrb_type in [0, None]:
-        imDatPrb_type = probe_number_to_probe_type[imDatPrb_pn] 
-    
     probe_description = npx_probe[imDatPrb_type]
     fields = probe_description["fields_in_imro_table"]
->>>>>>> c631fbb6
     contact_info = {k: [] for k in fields}
     for i, part in enumerate(parts):
         values = tuple(map(int, part[1:].split(' ')))
@@ -1019,15 +994,9 @@
         elec_ids = np.array(contact_info['elec_ids'])
 
     # compute position
-<<<<<<< HEAD
-    y_idx, x_idx = np.divmod(elec_ids, npx_probe[imDatPrb_type]["ncol"])
-    x_pitch = npx_probe[imDatPrb_type ]["x_pitch"]
-    y_pitch = npx_probe[imDatPrb_type ]["y_pitch"]
-=======
     y_idx, x_idx = np.divmod(elec_ids, probe_description["ncol"])
     x_pitch = probe_description["x_pitch"]
     y_pitch = probe_description["y_pitch"]
->>>>>>> c631fbb6
 
     stagger = np.mod(y_idx + 1, 2) * probe_description["stagger"]
     x_pos = x_idx * x_pitch + stagger
