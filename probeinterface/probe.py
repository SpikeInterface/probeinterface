--- conflicted
+++ resolved
@@ -566,11 +566,7 @@
                     param_shape.append(k)
         for k in param_shape:
             dtype += [(k, 'float64')]
-<<<<<<< HEAD
-        dtype += [('shank_ids', 'int64'), ('contact_ids', 'U64')]
-=======
         dtype += [('shank_ids', 'U64'), ('contact_ids', 'U64')]
->>>>>>> 2dd2b6e0
         
         if complete:
             dtype += [('device_channel_indices', 'int64')]
