from probeinterface import ProbeGroup
from probeinterface import generate_dummy_probe

import pytest

import numpy as np


def test_probegroup():
    probegroup = ProbeGroup()
    
    nchan = 0
    for i in range(3):
        probe = generate_dummy_probe()
        probe.move([i*100, i*80])
        n = probe.get_contact_count()
        probe.set_device_channel_indices(np.arange(n)[::-1] + nchan)
        shank_ids = np.ones(n)
        shank_ids[:n//2] *= i * 2
        shank_ids[n//2:] *= i * 2 +1 
        probe.set_shank_ids(shank_ids)
        probegroup.add_probe(probe)
        
        
        nchan += n
    
    indices = probegroup.get_global_device_channel_indices()
    
    ids = probegroup.get_global_contact_ids()
    
    df = probegroup.to_dataframe()
    #~ print(df['global_contact_ids'])
    
    arr = probegroup.to_numpy(complete=False)
    other = ProbeGroup.from_numpy(arr)
    arr = probegroup.to_numpy(complete=True)
    other = ProbeGroup.from_numpy(arr)
<<<<<<< HEAD

    #~ from probeinterface.plotting import plot_probe_group, plot_probe
    #~ import matplotlib.pyplot as plt
    #~ plot_probe_group(probegroup)
    #~ plot_probe_group(other)
    #~ plt.show()
    
    
    groups = probegroup.get_groups(group_mode='by_probe')
    assert len(groups) == 3
    
    groups = probegroup.get_groups(group_mode='by_shank')
    assert len(groups) == 6
=======
>>>>>>> 2dd2b6e0

    #~ from probeinterface.plotting import plot_probe_group, plot_probe
    #~ import matplotlib.pyplot as plt
    #~ plot_probe_group(probegroup)
    #~ plot_probe_group(other)
    #~ plt.show()
    
    # checking automatic generation of ids with new dummy probes
    probegroup.probes = []
    for i in range(3):
        probegroup.add_probe(generate_dummy_probe())
    probegroup.auto_generate_contact_ids()
    probegroup.auto_generate_probe_ids()

    for p in probegroup.probes:
        assert p.contact_ids is not None
        assert 'probe_id' in p.annotations

def test_probegroup_3d():
    probegroup = ProbeGroup()
    
    for i in range(3):
        probe = generate_dummy_probe().to_3d()
        probe.move([i*100, i*80, i*30])
        probegroup.add_probe(probe)

    assert probegroup.ndim == 3
    

if __name__ == '__main__':
    test_probegroup()
    #~ test_probegroup_3d()<|MERGE_RESOLUTION|>--- conflicted
+++ resolved
@@ -35,22 +35,6 @@
     other = ProbeGroup.from_numpy(arr)
     arr = probegroup.to_numpy(complete=True)
     other = ProbeGroup.from_numpy(arr)
-<<<<<<< HEAD
-
-    #~ from probeinterface.plotting import plot_probe_group, plot_probe
-    #~ import matplotlib.pyplot as plt
-    #~ plot_probe_group(probegroup)
-    #~ plot_probe_group(other)
-    #~ plt.show()
-    
-    
-    groups = probegroup.get_groups(group_mode='by_probe')
-    assert len(groups) == 3
-    
-    groups = probegroup.get_groups(group_mode='by_shank')
-    assert len(groups) == 6
-=======
->>>>>>> 2dd2b6e0
 
     #~ from probeinterface.plotting import plot_probe_group, plot_probe
     #~ import matplotlib.pyplot as plt
